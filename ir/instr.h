#pragma once

// Copyright (c) 2018-present The Alive2 Authors.
// Distributed under the MIT license that can be found in the LICENSE file.

#include "ir/value.h"
#include <string>
#include <utility>
#include <vector>

namespace IR {

class Function;


class Instr : public Value {
protected:
  Instr(Type &type, std::string &&name) : Value(type, std::move(name)) {}

public:
  virtual std::vector<Value*> operands() const = 0;
  virtual void rauw(const Value &what, Value &with) = 0;
  virtual smt::expr eqType(const Instr &i) const;
  smt::expr getTypeConstraints() const override;
  virtual smt::expr getTypeConstraints(const Function &f) const = 0;
  virtual std::unique_ptr<Instr> dup(const std::string &suffix) const = 0;
};


struct FastMathFlags final {
  enum Flags {
    None = 0, NNaN = 1 << 0, NInf = 1 << 1, NSZ = 1 << 2, ARCP = 1 << 3,
    Contract = 1 << 4, Reassoc = 1 << 5, AFN = 1 << 6,
    FastMath = NNaN | NInf | NSZ | ARCP | Contract | Reassoc | AFN
  };
  unsigned flags = None;

  bool isNone() const { return flags == None; }
  friend std::ostream& operator<<(std::ostream &os, const FastMathFlags &fm);
};


class BinOp final : public Instr {
public:
  enum Op { Add, Sub, Mul, SDiv, UDiv, SRem, URem, Shl, AShr, LShr,
            SAdd_Sat, UAdd_Sat, SSub_Sat, USub_Sat,
            SAdd_Overflow, UAdd_Overflow, SSub_Overflow, USub_Overflow,
            SMul_Overflow, UMul_Overflow,
            FAdd, FSub, FMul, FDiv, FRem, FMax, FMin,
            And, Or, Xor, Cttz, Ctlz  };
  enum Flags { None = 0, NSW = 1 << 0, NUW = 1 << 1, Exact = 1 << 2 };

private:
  Value *lhs, *rhs;
  Op op;
  unsigned flags;
  FastMathFlags fmath;

public:
  BinOp(Type &type, std::string &&name, Value &lhs, Value &rhs, Op op,
        unsigned flags = 0, FastMathFlags fmath = {});

  std::vector<Value*> operands() const override;
  void rauw(const Value &what, Value &with) override;
  void print(std::ostream &os) const override;
  StateValue toSMT(State &s) const override;
  smt::expr getTypeConstraints(const Function &f) const override;
  std::unique_ptr<Instr> dup(const std::string &suffix) const override;
};


class UnaryOp final : public Instr {
public:
  enum Op { Copy, BitReverse, BSwap, Ctpop, IsConstant, FNeg };

private:
  Value *val;
  Op op;
  FastMathFlags fmath;

public:
  UnaryOp(Type &type, std::string &&name, Value &val, Op op,
          FastMathFlags fmath = {})
    : Instr(type, std::move(name)), val(&val), op(op), fmath(fmath) {}

  std::vector<Value*> operands() const override;
  void rauw(const Value &what, Value &with) override;
  void print(std::ostream &os) const override;
  StateValue toSMT(State &s) const override;
  smt::expr getTypeConstraints(const Function &f) const override;
  std::unique_ptr<Instr> dup(const std::string &suffix) const override;
};


class TernaryOp final : public Instr {
public:
  enum Op { FShl, FShr, FMA };

private:
  Value *a, *b, *c;
  Op op;
  FastMathFlags fmath;

public:
  TernaryOp(Type &type, std::string &&name, Value &a, Value &b, Value &c, Op op,
            FastMathFlags fmath = {});

  std::vector<Value*> operands() const override;
  void rauw(const Value &what, Value &with) override;
  void print(std::ostream &os) const override;
  StateValue toSMT(State &s) const override;
  smt::expr getTypeConstraints(const Function &f) const override;
  std::unique_ptr<Instr> dup(const std::string &suffix) const override;
};


class ConversionOp final : public Instr {
public:
  enum Op { SExt, ZExt, Trunc, BitCast, SIntToFP, UIntToFP, FPToSInt, FPToUInt,
            FPExt, FPTrunc, Ptr2Int, Int2Ptr };

private:
  Value *val;
  Op op;

public:
  ConversionOp(Type &type, std::string &&name, Value &val, Op op)
    : Instr(type, std::move(name)), val(&val), op(op) {}

  Op getOp() const { return op; }
  Value& getValue() const { return *val; }
  std::vector<Value*> operands() const override;
  void rauw(const Value &what, Value &with) override;
  void print(std::ostream &os) const override;
  StateValue toSMT(State &s) const override;
  smt::expr getTypeConstraints(const Function &f) const override;
  std::unique_ptr<Instr> dup(const std::string &suffix) const override;
};


class Select final : public Instr {
  Value *cond, *a, *b;
public:
  Select(Type &type, std::string &&name, Value &cond, Value &a, Value &b)
    : Instr(type, std::move(name)), cond(&cond), a(&a), b(&b) {}

  std::vector<Value*> operands() const override;
  void rauw(const Value &what, Value &with) override;
  void print(std::ostream &os) const override;
  StateValue toSMT(State &s) const override;
  smt::expr getTypeConstraints(const Function &f) const override;
  std::unique_ptr<Instr> dup(const std::string &suffix) const override;
};


class ExtractValue final : public Instr {
  Value *val;
  std::vector<unsigned> idxs;
public:
  ExtractValue(Type &type, std::string &&name, Value &val)
    : Instr(type, std::move(name)), val(&val) {}
  void addIdx(unsigned idx);

  std::vector<Value*> operands() const override;
  void rauw(const Value &what, Value &with) override;
  void print(std::ostream &os) const override;
  StateValue toSMT(State &s) const override;
  smt::expr getTypeConstraints(const Function &f) const override;
  std::unique_ptr<Instr> dup(const std::string &suffix) const override;
};


class InsertValue final : public Instr {
  Value *val, *elt;
  std::vector<unsigned> idxs;
public:
  InsertValue(Type &type, std::string &&name, Value &val, Value &elt)
          : Instr(type, std::move(name)), val(&val), elt(&elt) {}
  void addIdx(unsigned idx);

  std::vector<Value*> operands() const override;
  void rauw(const Value &what, Value &with) override;
  void print(std::ostream &os) const override;
  StateValue toSMT(State &s) const override;
  smt::expr getTypeConstraints(const Function &f) const override;
  std::unique_ptr<Instr> dup(const std::string &suffix) const override;
};


class FnCall final : public Instr {
public:
  enum Flags { None = 0, NoRead = 1 << 0, NoWrite = 1 << 1, ArgMemOnly = 1 << 2,
<<<<<<< HEAD
               NNaN = 1 << 3, NoReturn = 1 << 4 };
  enum ArgFlags { ArgNone = 0, ArgByVal = 1 << 0, ArgReturned = 1 << 1 };
=======
               NNaN = 1 << 3 };
  enum ArgFlags { ArgNone = 0, ArgByVal = 1 << 0 };
>>>>>>> 2fad6089
private:
  std::string fnName;
  std::vector<std::pair<Value*, unsigned>> args;
  unsigned flags;
  bool valid;
public:
  FnCall(Type &type, std::string &&name, std::string &&fnName,
         unsigned flags = None, bool valid = true)
    : Instr(type, std::move(name)), fnName(std::move(fnName)), flags(flags),
      valid(valid) {}
  void addArg(Value &arg, unsigned flags);
  const auto& getFnName() const { return fnName; }
  const auto& getArgs() const { return args; }

  bool hasFlag(unsigned i) const { return flags & i; }
  std::vector<Value*> operands() const override;
  void rauw(const Value &what, Value &with) override;
  void print(std::ostream &os) const override;
  StateValue toSMT(State &s) const override;
  smt::expr getTypeConstraints(const Function &f) const override;
  std::unique_ptr<Instr> dup(const std::string &suffix) const override;
};


class ICmp final : public Instr {
public:
  enum Cond { EQ, NE, SLE, SLT, SGE, SGT, ULE, ULT, UGE, UGT, Any };

private:
  Value *a, *b;
  std::string cond_name;
  Cond cond;
  bool defined;
  smt::expr cond_var() const;

public:
  ICmp(Type &type, std::string &&name, Cond cond, Value &a, Value &b);

  std::vector<Value*> operands() const override;
  void rauw(const Value &what, Value &with) override;
  void print(std::ostream &os) const override;
  StateValue toSMT(State &s) const override;
  smt::expr getTypeConstraints(const Function &f) const override;
  std::unique_ptr<Instr> dup(const std::string &suffix) const override;
};


class FCmp final : public Instr {
public:
  enum Cond { OEQ, OGT, OGE, OLT, OLE, ONE, ORD,
              UEQ, UGT, UGE, ULT, ULE, UNE, UNO };

private:
  Value *a, *b;
  Cond cond;
  FastMathFlags fmath;

public:
  FCmp(Type &type, std::string &&name, Cond cond, Value &a, Value &b,
       FastMathFlags fmath)
    : Instr(type, move(name)), a(&a), b(&b), cond(cond), fmath(fmath) {}

  std::vector<Value*> operands() const override;
  void rauw(const Value &what, Value &with) override;
  void print(std::ostream &os) const override;
  StateValue toSMT(State &s) const override;
  smt::expr getTypeConstraints(const Function &f) const override;
  std::unique_ptr<Instr> dup(const std::string &suffix) const override;
};


class Freeze final : public Instr {
  Value *val;
public:
  Freeze(Type &type, std::string &&name, Value &val)
    : Instr(type, std::move(name)), val(&val) {}

  std::vector<Value*> operands() const override;
  void rauw(const Value &what, Value &with) override;
  void print(std::ostream &os) const override;
  StateValue toSMT(State &s) const override;
  smt::expr getTypeConstraints(const Function &f) const override;
  std::unique_ptr<Instr> dup(const std::string &suffix) const override;
};


class Phi final : public Instr {
  std::vector<std::pair<Value*, std::string>> values;
public:
  Phi(Type &type, std::string &&name) : Instr(type, std::move(name)) {}

  void addValue(Value &val, std::string &&BB_name);

  std::vector<Value*> operands() const override;
  void rauw(const Value &what, Value &with) override;
  void print(std::ostream &os) const override;
  StateValue toSMT(State &s) const override;
  smt::expr getTypeConstraints(const Function &f) const override;
  std::unique_ptr<Instr> dup(const std::string &suffix) const override;
};


class JumpInstr : public Instr {
public:
  JumpInstr(Type &type, std::string &&name) : Instr(type, std::move(name)) {}

  class target_iterator {
    JumpInstr *instr;
    unsigned idx;
  public:
    target_iterator() {}
    target_iterator(JumpInstr *instr, unsigned idx) : instr(instr), idx(idx) {}
    const BasicBlock& operator*() const;
    target_iterator& operator++(void) { ++idx; return *this; }
    bool operator!=(target_iterator &rhs) const { return idx != rhs.idx; }
    bool operator==(target_iterator &rhs) const { return !(*this != rhs); }
  };

  class it_helper {
    JumpInstr *instr;
  public:
    it_helper(JumpInstr *instr) : instr(instr) {}
    target_iterator begin() const { return { instr, 0 }; }
    target_iterator end() const;
  };
  it_helper targets() { return this; }
};


class Branch final : public JumpInstr {
  Value *cond = nullptr;
  const BasicBlock &dst_true, *dst_false = nullptr;
public:
  Branch(const BasicBlock &dst) : JumpInstr(Type::voidTy, "br"), dst_true(dst) {}

  Branch(Value &cond, const BasicBlock &dst_true, const BasicBlock &dst_false)
    : JumpInstr(Type::voidTy, "br"), cond(&cond), dst_true(dst_true),
    dst_false(&dst_false) {}

  auto& getTrue() const { return dst_true; }
  auto getFalse() const { return dst_false; }
  std::vector<Value*> operands() const override;
  void rauw(const Value &what, Value &with) override;
  void print(std::ostream &os) const override;
  StateValue toSMT(State &s) const override;
  smt::expr getTypeConstraints(const Function &f) const override;
  std::unique_ptr<Instr> dup(const std::string &suffix) const override;
};


class Switch final : public JumpInstr {
  Value *value;
  const BasicBlock &default_target;
  std::vector<std::pair<Value*, const BasicBlock&>> targets;

public:
  Switch(Value &value, const BasicBlock &default_target)
    : JumpInstr(Type::voidTy, "switch"), value(&value),
      default_target(default_target) {}

  void addTarget(Value &val, const BasicBlock &target);

  auto getNumTargets() const { return targets.size(); }
  auto& getTarget(unsigned i) const { return targets[i]; }
  auto& getDefault() const { return default_target; }

  std::vector<Value*> operands() const override;
  void rauw(const Value &what, Value &with) override;
  void print(std::ostream &os) const override;
  StateValue toSMT(State &s) const override;
  smt::expr getTypeConstraints(const Function &f) const override;
  std::unique_ptr<Instr> dup(const std::string &suffix) const override;
};


class Return final : public Instr {
  Value *val;
public:
  Return(Type &type, Value &val) : Instr(type, "return"), val(&val) {}

  std::vector<Value*> operands() const override;
  void rauw(const Value &what, Value &with) override;
  void print(std::ostream &os) const override;
  StateValue toSMT(State &s) const override;
  smt::expr getTypeConstraints(const Function &f) const override;
  std::unique_ptr<Instr> dup(const std::string &suffix) const override;
};


class Assume final : public Instr {
  Value *cond;
  bool if_non_poison; /// cond only needs to hold if non-poison
public:
  Assume(Value &cond, bool if_non_poison)
    : Instr(Type::voidTy, "assume"), cond(&cond),
      if_non_poison(if_non_poison) {}

  std::vector<Value*> operands() const override;
  void rauw(const Value &what, Value &with) override;
  void print(std::ostream &os) const override;
  StateValue toSMT(State &s) const override;
  smt::expr getTypeConstraints(const Function &f) const override;
  std::unique_ptr<Instr> dup(const std::string &suffix) const override;
};


class Alloc final : public Instr {
  Value *size, *mul;
  unsigned align;
  bool initially_dead;
public:
  Alloc(Type &type, std::string &&name, Value &size, Value *mul, unsigned align,
        bool initially_dead)
    : Instr(type, std::move(name)), size(&size), mul(mul), align(align),
      initially_dead(initially_dead) {}

  Value& getSize() const { return *size; }
  Value* getMul() const { return mul; }
  bool initDead() const { return initially_dead; }
  std::vector<Value*> operands() const override;
  void rauw(const Value &what, Value &with) override;
  void print(std::ostream &os) const override;
  StateValue toSMT(State &s) const override;
  smt::expr getTypeConstraints(const Function &f) const override;
  std::unique_ptr<Instr> dup(const std::string &suffix) const override;
};


class Malloc final : public Instr {
  Value *ptr = nullptr, *size;
  // Is this malloc (or equivalent operation, like new()) never returning
  // null?
  bool isNonNull = false;

public:
  Malloc(Type &type, std::string &&name, Value &size, bool isNonNull)
    : Instr(type, std::move(name)), size(&size), isNonNull(isNonNull) {}

  Malloc(Type &type, std::string &&name, Value &ptr, Value &size)
    : Instr(type, std::move(name)), ptr(&ptr), size(&size) {}

  Value& getSize() const { return *size; }
  bool isRealloc() const { return ptr != nullptr; }
  std::vector<Value*> operands() const override;
  void rauw(const Value &what, Value &with) override;
  void print(std::ostream &os) const override;
  StateValue toSMT(State &s) const override;
  smt::expr getTypeConstraints(const Function &f) const override;
  std::unique_ptr<Instr> dup(const std::string &suffix) const override;
};


class Calloc final : public Instr {
  Value *num, *size;
public:
  Calloc(Type &type, std::string &&name, Value &num, Value &size)
    : Instr(type, std::move(name)), num(&num), size(&size) {}

  Value& getNum() const { return *num; }
  Value& getSize() const { return *size; }
  std::vector<Value*> operands() const override;
  void rauw(const Value &what, Value &with) override;
  void print(std::ostream &os) const override;
  StateValue toSMT(State &s) const override;
  smt::expr getTypeConstraints(const Function &f) const override;
  std::unique_ptr<Instr> dup(const std::string &suffix) const override;
};


class StartLifetime final : public Instr {
  Value *ptr;
public:
  StartLifetime(Value &ptr) : Instr(Type::voidTy, "start_lifetime"),
      ptr(&ptr) {}

  std::vector<Value*> operands() const override;
  void rauw(const Value &what, Value &with) override;
  void print(std::ostream &os) const override;
  StateValue toSMT(State &s) const override;
  smt::expr getTypeConstraints(const Function &f) const override;
  std::unique_ptr<Instr> dup(const std::string &suffix) const override;
};


class Free final : public Instr {
  Value *ptr;
  bool heaponly;
public:
  Free(Value &ptr, bool heaponly = true) : Instr(Type::voidTy, "free"),
      ptr(&ptr), heaponly(heaponly) {}

  std::vector<Value*> operands() const override;
  void rauw(const Value &what, Value &with) override;
  void print(std::ostream &os) const override;
  StateValue toSMT(State &s) const override;
  smt::expr getTypeConstraints(const Function &f) const override;
  std::unique_ptr<Instr> dup(const std::string &suffix) const override;
};


class GEP final : public Instr {
  Value *ptr;
  std::vector<std::pair<unsigned, Value*>> idxs;
  bool inbounds;
public:
  GEP(Type &type, std::string &&name, Value &ptr, bool inbounds)
    : Instr(type, std::move(name)), ptr(&ptr), inbounds(inbounds) {}

  void addIdx(unsigned obj_size, Value &idx);
  Value& getPtr() const { return *ptr; }
  auto& getIdxs() const { return idxs; }

  std::vector<Value*> operands() const override;
  void rauw(const Value &what, Value &with) override;
  void print(std::ostream &os) const override;
  StateValue toSMT(State &s) const override;
  smt::expr getTypeConstraints(const Function &f) const override;
  std::unique_ptr<Instr> dup(const std::string &suffix) const override;
};


class Load final : public Instr {
  Value *ptr;
  unsigned align;
public:
  Load(Type &type, std::string &&name, Value &ptr, unsigned align)
    : Instr(type, std::move(name)), ptr(&ptr), align(align) {}

  Value& getPtr() const { return *ptr; }
  std::vector<Value*> operands() const override;
  unsigned getAlign() const { return align; }
  void rauw(const Value &what, Value &with) override;
  void print(std::ostream &os) const override;
  StateValue toSMT(State &s) const override;
  smt::expr getTypeConstraints(const Function &f) const override;
  std::unique_ptr<Instr> dup(const std::string &suffix) const override;
};


class Store final : public Instr {
  Value *ptr, *val;
  unsigned align;
public:
  Store(Value &ptr, Value &val, unsigned align)
    : Instr(Type::voidTy, "store"), ptr(&ptr), val(&val), align(align) {}

  std::vector<Value*> operands() const override;
  Value& getValue() const { return *val; }
  Value& getPtr() const { return *ptr; }
  unsigned getAlign() const { return align; }
  void rauw(const Value &what, Value &with) override;
  void print(std::ostream &os) const override;
  StateValue toSMT(State &s) const override;
  smt::expr getTypeConstraints(const Function &f) const override;
  std::unique_ptr<Instr> dup(const std::string &suffix) const override;
};


class Memset final : public Instr {
  Value *ptr, *val, *bytes;
  unsigned align;
public:
  Memset(Value &ptr, Value &val, Value &bytes, unsigned align)
    : Instr(Type::voidTy, "memset"), ptr(&ptr), val(&val), bytes(&bytes),
            align(align) {}

  Value& getBytes() const { return *bytes; }
  unsigned getAlign() const { return align; }
  std::vector<Value*> operands() const override;
  void rauw(const Value &what, Value &with) override;
  void print(std::ostream &os) const override;
  StateValue toSMT(State &s) const override;
  smt::expr getTypeConstraints(const Function &f) const override;
  std::unique_ptr<Instr> dup(const std::string &suffix) const override;
};


class Memcpy final : public Instr {
  Value *dst, *src, *bytes;
  unsigned align_dst, align_src;
  bool move;
public:
  Memcpy(Value &dst, Value &src, Value &bytes,
         unsigned align_dst, unsigned align_src, bool move)
    : Instr(Type::voidTy, "memcpy"), dst(&dst), src(&src), bytes(&bytes),
            align_dst(align_dst), align_src(align_src), move(move) {}

  Value& getBytes() const { return *bytes; }
  unsigned getSrcAlign() const { return align_src; }
  unsigned getDstAlign() const { return align_dst; }
  std::vector<Value*> operands() const override;
  void rauw(const Value &what, Value &with) override;
  void print(std::ostream &os) const override;
  StateValue toSMT(State &s) const override;
  smt::expr getTypeConstraints(const Function &f) const override;
  std::unique_ptr<Instr> dup(const std::string &suffix) const override;
};


class Memcmp final : public Instr {
  Value *ptr1, *ptr2, *num;
  bool is_bcmp;
public:
  Memcmp(Type &type, std::string &&name, Value &ptr1, Value &ptr2, Value &num,
         bool is_bcmp): Instr(type, std::move(name)), ptr1(&ptr1), ptr2(&ptr2),
                        num(&num), is_bcmp(is_bcmp) {}

  Value &getBytes() const { return *num; }
  std::vector<Value*> operands() const override;
  void rauw(const Value &what, Value &with) override;
  void print(std::ostream &os) const override;
  StateValue toSMT(State &s) const override;
  smt::expr getTypeConstraints(const Function &f) const override;
  std::unique_ptr<Instr> dup(const std::string &suffix) const override;
};


class Strlen final : public Instr {
  Value *ptr;
public:
  Strlen(Type &type, std::string &&name, Value &ptr)
    : Instr(type, std::move(name)), ptr(&ptr) {}

  Value *getPointer() const { return ptr; }
  std::vector<Value*> operands() const override;
  void rauw(const Value &what, Value &with) override;
  void print(std::ostream &os) const override;
  StateValue toSMT(State &s) const override;
  smt::expr getTypeConstraints(const Function &f) const override;
  std::unique_ptr<Instr> dup(const std::string &suffix) const override;
};


class ExtractElement final : public Instr {
  Value *v, *idx;
public:
  ExtractElement(Type &type, std::string &&name, Value &v, Value &idx)
    : Instr(type, move(name)), v(&v), idx(&idx) {}
  std::vector<Value*> operands() const override;
  void rauw(const Value &what, Value &with) override;
  void print(std::ostream &os) const override;
  StateValue toSMT(State &s) const override;
  smt::expr getTypeConstraints(const Function &f) const override;
  std::unique_ptr<Instr> dup(const std::string &suffix) const override;
};


class InsertElement final : public Instr {
  Value *v, *e, *idx;
public:
  InsertElement(Type &type, std::string &&name, Value &v, Value &e, Value &idx)
    : Instr(type, move(name)), v(&v), e(&e), idx(&idx) {}
  std::vector<Value*> operands() const override;
  void rauw(const Value &what, Value &with) override;
  void print(std::ostream &os) const override;
  StateValue toSMT(State &s) const override;
  smt::expr getTypeConstraints(const Function &f) const override;
  std::unique_ptr<Instr> dup(const std::string &suffix) const override;
};


class ShuffleVector final : public Instr {
  Value *v1, *v2;
  std::vector<unsigned> mask;
public:
  ShuffleVector(Type &type, std::string &&name, Value &v1, Value &v2,
                std::vector<unsigned> mask)
    : Instr(type, move(name)), v1(&v1), v2(&v2), mask(std::move(mask)) {}
  std::vector<Value*> operands() const override;
  void rauw(const Value &what, Value &with) override;
  void print(std::ostream &os) const override;
  StateValue toSMT(State &s) const override;
  smt::expr getTypeConstraints(const Function &f) const override;
  std::unique_ptr<Instr> dup(const std::string &suffix) const override;
};

}<|MERGE_RESOLUTION|>--- conflicted
+++ resolved
@@ -190,13 +190,8 @@
 class FnCall final : public Instr {
 public:
   enum Flags { None = 0, NoRead = 1 << 0, NoWrite = 1 << 1, ArgMemOnly = 1 << 2,
-<<<<<<< HEAD
                NNaN = 1 << 3, NoReturn = 1 << 4 };
-  enum ArgFlags { ArgNone = 0, ArgByVal = 1 << 0, ArgReturned = 1 << 1 };
-=======
-               NNaN = 1 << 3 };
   enum ArgFlags { ArgNone = 0, ArgByVal = 1 << 0 };
->>>>>>> 2fad6089
 private:
   std::string fnName;
   std::vector<std::pair<Value*, unsigned>> args;
