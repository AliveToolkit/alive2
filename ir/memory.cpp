// Copyright (c) 2018-present The Alive2 Authors.
// Distributed under the MIT license that can be found in the LICENSE file.

#include "ir/memory.h"
#include "ir/globals.h"
#include "ir/state.h"
#include "util/compiler.h"

using namespace IR;
using namespace smt;
using namespace std;
using namespace util;

static bool did_pointer_store = false;

namespace IR {

Byte::Byte(const Memory &m, expr &&byterepr) : m(m), p(move(byterepr)) {
  assert(!p.isValid() || p.bits() == m.bitsByte());
}

Byte::Byte(const Pointer &ptr, unsigned i, const expr &non_poison)
  : m(ptr.getMemory()) {
  // TODO: support pointers larger than 64 bits.
  assert(bits_size_t <= 64 && bits_size_t % 8 == 0);

  expr byteofs = expr::mkUInt(i, 3);
  expr np = non_poison.toBVBool();
  unsigned padding = m.bitsByte() - 1 - 1 - bits_for_offset - bits_for_bid - 3;
  p = expr::mkUInt(1, 1);
  if (padding)
    p = p.concat(expr::mkUInt(0, padding));
  p = p.concat(np).concat(ptr()).concat(byteofs);
  assert(!p.isValid() || p.bits() == m.bitsByte());
}

Byte::Byte(const Memory &m, const expr &data, const expr &non_poison) : m(m) {
  assert(!data.isValid() || data.bits() == bits_byte);
  assert(!non_poison.isValid() || non_poison.bits() == bits_byte);

  unsigned padding = m.bitsByte() - 1 - 2 * bits_byte;
  p = expr::mkUInt(0, 1);
  if (padding)
    p = p.concat(expr::mkUInt(0, padding));
  p = p.concat(non_poison).concat(data);
  assert(!p.isValid() || p.bits() == m.bitsByte());
}

expr Byte::is_ptr() const {
  auto bit = p.bits() - 1;
  return p.extract(bit, bit) == 1;
}

expr Byte::ptr_nonpoison() const {
  auto bit = p.bits() - 2;
  return p.extract(bit, bit) == 1;
}

expr Byte::ptr_value() const {
  return p.extract(bits_for_offset + bits_for_bid + 2, 3);
}

expr Byte::ptr_byteoffset() const {
  return p.extract(2, 0);
}

expr Byte::nonptr_nonpoison() const {
  return p.extract(bits_byte * 2 - 1, bits_byte);
}

expr Byte::nonptr_value() const {
  return p.extract(bits_byte - 1, 0);
}

expr Byte::is_poison(bool fullbit) const {
  expr np = nonptr_nonpoison();
  return expr::mkIf(is_ptr(), !ptr_nonpoison(),
                              fullbit ? np == expr::mkInt(-1, np)
                                      : np != 0);
}

expr Byte::is_zero() const {
  return expr::mkIf(is_ptr(),
                    ptr_nonpoison() &&
                      ptr_value() == Pointer::mkNullPointer(m)(),
                    nonptr_nonpoison() == 0 && nonptr_value() == 0);
}

Byte Byte::mkPoisonByte(const Memory &m) {
  IntType ty("", bits_byte);
  auto v = ty.toBV(ty.getDummyValue(false));
  return { m, v.value, v.non_poison };
}

ostream& operator<<(ostream &os, const Byte &byte) {
  if (byte.is_poison().isTrue())
    return os << "poison";

  if (byte.is_ptr().isTrue()) {
    os << Pointer(byte.m, byte.ptr_value()) << ", byte offset=";
    byte.ptr_byteoffset().printSigned(os);
  } else {
    auto np = byte.nonptr_nonpoison();
    auto val = byte.nonptr_value();
    if (np.isZero()) {
      val.printHexadecimal(os);
    } else {
      os << "#b";
      for (unsigned i = 0; i < bits_byte; ++i) {
        unsigned idx = bits_byte - i - 1;
        auto is_poison = (np.extract(idx, idx) == 1).isTrue();
        auto v = (val.extract(idx, idx) == 1).isTrue();
        os << (is_poison ? 'p' : (v ? '1' : '0'));
      }
    }
  }
  return os;
}
}

static vector<Byte> valueToBytes(const StateValue &val, const Type &fromType,
                                 const Memory &mem) {
  vector<Byte> bytes;
  if (fromType.isPtrType()) {
    Pointer p(mem, val.value);
    unsigned bytesize = bits_size_t / bits_byte;

    for (unsigned i = 0; i < bytesize; ++i)
      bytes.emplace_back(p, i, val.non_poison);
  } else {
    StateValue bvval = fromType.toBV(val);
    unsigned bitsize = bvval.bits();
    unsigned bytesize = divide_up(bitsize, bits_byte);

    bvval = bvval.zext(bytesize * bits_byte - bitsize);

    for (unsigned i = 0; i < bytesize; ++i) {
      expr data  = bvval.value.extract((i + 1) * bits_byte - 1, i * bits_byte);
      expr np    = bvval.non_poison.extract((i + 1) * bits_byte - 1,
                                            i * bits_byte);
      bytes.emplace_back(mem, data, np);
    }
  }
  return bytes;
}

static StateValue bytesToValue(const Memory &m, const vector<Byte> &bytes,
                               const Type &toType) {
  assert(!bytes.empty());

  if (toType.isPtrType()) {
    assert(bytes.size() == bits_size_t / bits_byte);
    auto nullp = Pointer::mkNullPointer(m);
    expr loaded_ptr;
    // The result is not poison if all of these hold:
    // (1) There's no poison byte, and they are all pointer bytes
    // (2) All of the bytes have the same information
    // (3) Byte offsets should be correct
    // A zero integer byte is considered as a null pointer byte with any byte
    // offset.
    expr non_poison = true;

    for (unsigned i = 0, e = bytes.size(); i < e; ++i) {
      auto &b = bytes[i];
      expr ptr_value = expr::mkIf(b.is_ptr(), b.ptr_value(), nullp());

      if (i == 0) {
        loaded_ptr = move(ptr_value);
      } else {
        non_poison &= ptr_value == loaded_ptr;
      }
      non_poison &= expr::mkIf(b.is_ptr(), b.ptr_byteoffset() == i,
                                           b.nonptr_value() == 0);
      non_poison &= !b.is_poison(false);
    }
    return { move(loaded_ptr), move(non_poison) };

  } else {
    auto bitsize = toType.bits();
    assert(divide_up(bitsize, bits_byte) == bytes.size());

    StateValue val;
    bool first = true;
    IntType ibyteTy("", bits_byte);

    for (auto &b: bytes) {
      StateValue v(b.nonptr_value(),
                   ibyteTy.combine_poison(!b.is_ptr(), b.nonptr_nonpoison()));
      val = first ? move(v) : v.concat(val);
      first = false;
    }
    return toType.fromBV(val.trunc(bitsize));
  }
}

static bool observes_addresses() {
  return IR::has_ptr2int || IR::has_int2ptr;
}


namespace IR {

Pointer::Pointer(const Memory &m, const char *var_name, const expr &local)
  : m(m), p(local.toBVBool().concat(
                expr::mkFreshVar(var_name, expr::mkUInt(0, total_bits()-1)))) {}

Pointer::Pointer(const Memory &m, unsigned bid, bool local)
  : m(m), p(expr::mkUInt(local, 1).concat(expr::mkUInt(bid, bits_for_bid - 1)
                                  .concat(expr::mkUInt(0, bits_for_offset)))) {
  assert((local && bid < num_locals) || (!local && bid < num_nonlocals));
}

Pointer::Pointer(const Memory &m, const expr &bid, const expr &offset)
  : m(m), p(bid.concat(offset)) {}

unsigned Pointer::total_bits() const {
  return bits_for_bid + bits_for_offset;
}

expr Pointer::is_local() const {
  auto bit = total_bits() - 1;
  return p.extract(bit, bit) == 1;
}

expr Pointer::get_bid() const {
  return p.extract(total_bits() - 1, bits_for_offset);
}

expr Pointer::get_short_bid() const {
  return p.extract(total_bits() - 2, bits_for_offset);
}

expr Pointer::get_offset() const {
  return p.extract(bits_for_offset - 1, 0).sextOrTrunc(bits_size_t);
}

expr Pointer::get_value(const char *name, const FunctionExpr &local_fn,
                        const FunctionExpr &nonlocal_fn,
                        const expr &ret_type) const {
  auto bid = get_short_bid();
  expr non_local;

  if (auto val = nonlocal_fn.lookup(bid))
    non_local = *val;
  else
    non_local = expr::mkUF(name, { bid }, ret_type);

  if (auto local = local_fn(bid))
    return expr::mkIf(is_local(), *local, non_local);
  return non_local;
}

expr Pointer::get_address(bool simplify) const {
  assert(observes_addresses());

  auto bid = get_short_bid();
  auto zero = expr::mkUInt(0, bits_for_offset - 1);
  // fast path for null ptrs
  auto non_local
    = simplify && bid.isZero() ? zero : expr::mkUF("blk_addr", { bid }, zero);
  // Non-local block area is the lower half
  non_local = expr::mkUInt(0, 1).concat(non_local);

  expr addr;
  if (auto local = m.local_blk_addr(bid))
    // Local block area is the upper half of the memory
    addr = expr::mkIf(is_local(), expr::mkUInt(1, 1).concat(*local), non_local);
  else
    addr = move(non_local);

  return addr + get_offset();
}

expr Pointer::block_size() const {
  // ASSUMPTION: programs can only allocate up to half of address space
  // so the first bit of size is always zero.
  // We need this assumption to support negative offsets.
  return expr::mkUInt(0, 1)
           .concat(get_value("blk_size", m.local_blk_size, m.non_local_blk_size,
                             expr::mkUInt(0, bits_size_t - 1)));
}

expr Pointer::short_ptr() const {
  return p.extract(total_bits() - 2, 0);
}

Pointer Pointer::operator+(const expr &bytes) const {
  expr off = (get_offset() + bytes.zextOrTrunc(bits_size_t));
  return { m, get_bid(), off.trunc(bits_for_offset) };
}

Pointer Pointer::operator+(unsigned bytes) const {
  return *this + expr::mkUInt(bytes, bits_for_offset);
}

void Pointer::operator+=(const expr &bytes) {
  p = (*this + bytes).p;
}

expr Pointer::add_no_overflow(const expr &offset) const {
  return get_offset().add_no_soverflow(offset);
}

expr Pointer::operator==(const Pointer &rhs) const {
  return p == rhs.p;
}

expr Pointer::operator!=(const Pointer &rhs) const {
  return !operator==(rhs);
}

#define DEFINE_CMP(op)                                                      \
StateValue Pointer::op(const Pointer &rhs) const {                          \
  return { get_offset().op(rhs.get_offset()), get_bid() == rhs.get_bid() }; \
}

DEFINE_CMP(sle)
DEFINE_CMP(slt)
DEFINE_CMP(sge)
DEFINE_CMP(sgt)
DEFINE_CMP(ule)
DEFINE_CMP(ult)
DEFINE_CMP(uge)
DEFINE_CMP(ugt)

expr Pointer::inbounds() const {
  // equivalent to offset >= 0 && offset <= block_size
  // because block_size u<= 0x7FFF..
  return get_offset().ule(block_size());
}

expr Pointer::block_alignment() const {
  return get_value("blk_align", m.local_blk_align, m.non_local_blk_align,
                   expr::mkUInt(0, 8));
}

expr Pointer::is_block_aligned(unsigned align, bool exact) const {
  assert(align != 0);
  if (!exact && align == 1)
    return true;

  auto bits = ilog2(align);
  expr blk_align = block_alignment();
  return exact ? blk_align == bits : blk_align.uge(bits);
}

expr Pointer::is_aligned(unsigned align) const {
  assert(align != 0);
  if (align == 1)
    return true;

  auto bits = ilog2(align);

  if (!observes_addresses())
    // This is stricter than checking get_address(), but as addresses are not
    // observed, program shouldn't be able to distinguish this from checking
    // get_address()
    return is_block_aligned(align, false) &&
           get_offset().extract(bits - 1, 0) == 0;

  return get_address().extract(bits - 1, 0) == 0;
}

static pair<expr, expr> is_dereferenceable(const Pointer &p, const expr &bytes,
                                           unsigned align, bool iswrite) {
  expr block_sz = p.block_size();
  expr offset = p.get_offset();

  // check that offset is within bounds and that arith doesn't overflow
  expr cond = (offset + bytes).ule(block_sz);
  cond &= offset.add_no_uoverflow(bytes);

  cond &= p.is_block_alive();

  if (iswrite)
    cond &= p.is_writable();

  return { move(cond), p.is_aligned(align) };
}

// When bytes is 0, pointer is always derefenceable
void Pointer::is_dereferenceable(const expr &bytes0, unsigned align,
                                 bool iswrite) {
  expr bytes = bytes0.zextOrTrunc(bits_size_t);
  DisjointExpr<expr> UB(expr(false)), is_aligned(expr(false)), all_ptrs;

  for (auto &[ptr_expr, domain] : DisjointExpr<expr>(p, true)) {
    Pointer ptr(m, ptr_expr);
    auto [ub, aligned] = ::is_dereferenceable(ptr, bytes, align, iswrite);

    // record pointer if not definitely unfeasible
    if (!ub.isFalse() && !aligned.isFalse())
      all_ptrs.add(ptr_expr, domain);

    UB.add(move(ub), domain);
    is_aligned.add(move(aligned), domain);
  }

  m.state->addUB(bytes == 0 || *UB());

  // address must be always aligned regardless of access size
  m.state->addUB(*is_aligned());

  // trim set of valid ptrs
  if (auto ptrs = all_ptrs())
    p = *ptrs;
  else
    p = mkNullPointer(m).p;
}

void Pointer::is_dereferenceable(unsigned bytes, unsigned align, bool iswrite) {
  is_dereferenceable(expr::mkUInt(bytes, bits_for_offset), align, iswrite);
}

// general disjoint check for unsigned integer
// This function assumes that both begin + len don't overflow
static expr disjoint(const expr &begin1, const expr &len1, const expr &begin2,
                     const expr &len2) {
  return begin1.uge(begin2 + len2) || begin2.uge(begin1 + len1);
}

// This function assumes that both begin + len don't overflow
void Pointer::is_disjoint(const expr &len1, const Pointer &ptr2,
                           const expr &len2) const {
  m.state->addUB(get_bid() != ptr2.get_bid() ||
                  disjoint(get_offset(),
                           len1.zextOrTrunc(bits_size_t),
                           ptr2.get_offset(),
                           len2.zextOrTrunc(bits_size_t)));
}

expr Pointer::is_block_alive() const {
  // If programs have no free(), we assume all blocks are always live.
  // For non-local blocks, there's enough non-determinism through block size,
  // that can be 0 or non-0
  if (!has_free)
    return true;

  auto bid = get_short_bid();
  return expr::mkIf(is_local(), m.local_block_liveness.load(bid),
                    m.non_local_block_liveness.load(bid));
}

expr Pointer::get_alloc_type() const {
  // If programs have no malloc & free, we don't need to store this information
  // since it is only used to check if free/delete is ok and
  // for memory refinement of local malloc'ed blocks
  if (!has_malloc && !has_free)
    return expr::mkUInt(NON_HEAP, 2);

  // if malloc is used, but no free, we can still ignore info for non-locals
  if (!has_free) {
    FunctionExpr non_local;
    non_local.add(get_short_bid(), expr::mkUInt(NON_HEAP, 2));
    return get_value("blk_kind", m.local_blk_kind, non_local, expr());

  }
  return get_value("blk_kind", m.local_blk_kind, m.non_local_blk_kind,
                   expr::mkUInt(0, 2));
}

expr Pointer::is_heap_allocated() const {
  return get_alloc_type() != NON_HEAP;
}

expr Pointer::refined(const Pointer &other) const {
  // This refers to a block that was malloc'ed within the function
  expr local = other.is_heap_allocated();
  local &= other.is_block_alive();
  local &= block_size() == other.block_size();
  local &= get_offset() == other.get_offset();
  // TODO: this induces an infinite loop; need a quantifier or rec function
  // TODO: needs variable offset
  //local &= block_refined(other);

  local = (is_heap_allocated() && is_block_alive()).implies(local);

  return expr::mkIf(is_local(), local, *this == other);
}

expr Pointer::block_val_refined(const Pointer &other) const {
  Byte val(m, m.non_local_block_val.load(short_ptr()));
  Byte val2(other.m, other.m.non_local_block_val.load(other.short_ptr()));

  // refinement if offset had non-ptr value
  expr np1 = val.nonptr_nonpoison();
  expr int_cnstr = (val2.nonptr_nonpoison() | np1) == np1 &&
                   (val.nonptr_value() | np1) == (val2.nonptr_value() | np1);

  // fast path: if we didn't do any ptr store, then all ptrs in memory were
  // already there and don't need checking
  expr is_ptr = val.is_ptr();
  expr is_ptr2 = val2.is_ptr();
  expr ptr_cnstr;
  if (!did_pointer_store || is_ptr.isFalse() || is_ptr2.isFalse()) {
    ptr_cnstr = val == val2;
  } else {
    Pointer load_ptr(m, val.ptr_value());
    Pointer load_ptr2(other.m, val2.ptr_value());
    ptr_cnstr = val2.ptr_nonpoison() && load_ptr.refined(load_ptr2);
  }
  return val.is_poison() ||
         expr::mkIf(is_ptr == is_ptr2,
                    expr::mkIf(is_ptr, ptr_cnstr, int_cnstr),
                    val.is_zero() && val2.is_zero());
}

expr Pointer::block_refined(const Pointer &other) const {
  expr blk_size = block_size();
  expr val_refines(true);
  uint64_t bytes;

  if (blk_size.isUInt(bytes) && bytes <= 8) {
    expr bid = get_bid();
    expr ptr_offset = get_offset();

    for (unsigned off = 0; off < bytes; ++off) {
      expr off_expr = expr::mkUInt(off, bits_for_offset);
      Pointer p(m, bid, off_expr);
      Pointer q(other.m, p());
      val_refines &= (ptr_offset == off_expr).implies(p.block_val_refined(q));
    }
  } else {
    val_refines = block_val_refined(other);
  }

  return is_block_alive() == other.is_block_alive() &&
         blk_size == other.block_size() &&
         get_alloc_type() == other.get_alloc_type() &&
         is_writable() == other.is_writable() &&
         block_alignment().ule(other.block_alignment()) &&
         (is_block_alive() && get_offset().ult(blk_size)).implies(val_refines);
}

expr Pointer::is_writable() const {
  return get_value("blk_writable", FunctionExpr(true), m.non_local_blk_writable,
                   true);
}

Pointer Pointer::mkNullPointer(const Memory &m) {
  // A null pointer points to block 0.
  return { m, 0, false };
}

expr Pointer::isNull() const {
  return *this == mkNullPointer(m);
}

expr Pointer::isNonZero() const {
  if (observes_addresses())
    return get_address() != 0;
  return !isNull();
}

ostream& operator<<(ostream &os, const Pointer &p) {
  if (p.isNull().isTrue())
    return os << "null";

  os << "pointer(" << (p.is_local().isTrue() ? "local" : "non-local")
     << ", block_id=";
  p.get_bid().printUnsigned(os);
  os << ", offset=";
  p.get_offset().printSigned(os);
  return os << ')';
}


void Memory::store(const Pointer &p, const expr &val, expr &local,
                   expr &non_local, bool index_bid) {
  // check if we are potentially storing a pointer
  if (!index_bid)
    did_pointer_store |= !Byte(*this, expr(val)).is_ptr().isFalse();

  auto is_local = p.is_local();
  auto idx = index_bid ? p.get_short_bid() : p.short_ptr();
  local = expr::mkIf(is_local, local.store(idx, val), local);
  non_local = expr::mkIf(!is_local, non_local.store(idx, val), non_local);
}

static void store_lambda(const Pointer &p, const expr &cond, const expr &val,
                         expr &local, expr &non_local) {
  auto is_local = p.is_local();
  auto idx = p.short_ptr();

  if (!is_local.isFalse())
    local = expr::mkLambda({ idx },
              expr::mkIf(is_local && cond, val, local.load(idx)));

  if (!is_local.isTrue())
    non_local = expr::mkLambda({ idx },
                  expr::mkIf(!is_local && cond, val, non_local.load(idx)));
}

static expr load(const Pointer &p, expr &local, expr &non_local) {
  auto idx = p.short_ptr();
  return expr::mkIf(p.is_local(), local.load(idx), non_local.load(idx));
}

expr Memory::mk_val_array() const {
  return expr::mkArray("blk_val",
                       expr::mkUInt(0, bits_for_bid - 1 + bits_for_offset),
                       expr::mkUInt(0, bitsByte()));
}

expr Memory::mk_liveness_array() const {
  return expr::mkArray("blk_liveness", expr::mkUInt(0, bits_for_bid - 1), true);
}

// last_bid stores 1 + the last memory block id.
// Global block id 0 is reserved for a null block.
static unsigned last_local_bid = 0;
static unsigned last_nonlocal_bid = 1;

static bool memory_unused() {
  // +1 for the null block
  return num_locals == 0 && num_nonlocals == 1 && !nullptr_is_used &&
         !observes_addresses();
}

Memory::Memory(State &state) : state(&state) {
  if (memory_unused())
    return;

  non_local_block_val = mk_val_array();
  non_local_block_liveness = mk_liveness_array();
  {
    auto idx = Pointer(*this, "#idx").short_ptr();

    if (state.isSource()) {
      // All non-local blocks cannot initially contain pointers to local blocks.
      auto byte = Byte(*this, non_local_block_val.load(idx));
      Pointer loadedptr(*this, byte.ptr_value());
      expr cond = (byte.is_ptr() && byte.ptr_nonpoison())
                    .implies(!loadedptr.is_local() &&
                             loadedptr.get_bid().ult(num_nonlocals));
      state.addAxiom(expr::mkForAll({ idx }, move(cond)));
    }

    // initialize all local blocks as non-pointer, poison value
    // This is okay because loading a pointer as non-pointer is also poison.
    local_block_val = expr::mkConstArray(idx, Byte::mkPoisonByte(*this)());
  }

  // all local blocks are dead in the beginning
  local_block_liveness
    = expr::mkConstArray(expr::mkUInt(0, bits_for_bid - 1), false);

  // A memory space is separated into non-local area / local area.
  // Non-local area is the lower half of memory (to include null pointer),
  // local area is the upper half.
  // This helps efficient encoding of disjointness between local and nonlocal
  // blocks.
  // The last byte of the memory cannot be allocated because ptr + size
  // (where size is the size of the block and ptr is the beginning address of
  // the block) should not overflow.

  // The initially available space of local area. Src and tgt shares this
  // value.
  local_avail_space = expr::mkVar("local_avail_space", bits_size_t - 1);

  // Initialize a memory block for null pointer.
  alloc(expr::mkUInt(0, bits_size_t), 1, GLOBAL, 0, nullptr, false);

  assert(bits_for_offset <= bits_size_t);
}

void Memory::mkAxioms() const {
  if (memory_unused() || !state->isSource())
    return;

  if (observes_addresses()) {
    state->addAxiom(Pointer::mkNullPointer(*this).get_address(false) == 0);

    // Non-local blocks are disjoint.
    // Ignore null pointer block
    for (unsigned bid = 1; bid < num_nonlocals; ++bid) {
      Pointer p1(*this, bid, false);
      expr disj = p1.get_address() != 0;

      // Ensure block doesn't spill to local memory
      auto bit = bits_size_t - 1;
      disj &= (p1.get_address() + p1.block_size()).extract(bit, bit) == 0;

      // disjointness constraint
      for (unsigned bid2 = bid + 1; bid2 < num_nonlocals; ++bid2) {
        Pointer p2(*this, bid2, false);
        disj &= p2.is_block_alive()
                  .implies(disjoint(p1.get_address(), p1.block_size(),
                                    p2.get_address(), p2.block_size()));
      }
      state->addAxiom(p1.is_block_alive().implies(disj));
    }
  }

  // ensure globals fit in their reserved space
  {
    auto sum_globals = expr::mkUInt(0, bits_size_t - 1);

    for (unsigned bid = 1; bid < num_nonlocals; ++bid) {
      Pointer p(*this, bid, false);
      auto sz = p.block_size().extract(bits_size_t - 2, 0);
      state->addAxiom(p.is_block_alive()
                       .implies(sum_globals.add_no_uoverflow(sz)));
      sum_globals = expr::mkIf(p.is_block_alive(), sum_globals + sz,
                               sum_globals);
    }
  }
}

void Memory::resetGlobalData() {
  resetLocalBids();
  last_nonlocal_bid = 1;
  did_pointer_store = false;
}

void Memory::resetLocalBids() {
  last_local_bid = 0;
}

unsigned Memory::bitsByte() const {
  return max(1 + 1 + bits_for_bid + bits_for_offset + 3, 1 + 2 * bits_byte);
}

expr Memory::mkInput(const char *name) const {
  unsigned bits = bits_for_bid - 1 + bits_for_offset;
  expr var = expr::mkVar(name, bits);
  expr bid = var.extract(bits - 1, bits_for_offset);
  expr is_local = expr::mkUInt(0, 1);
  state->addAxiom(bid.ule(num_nonlocals - 1));
  return Pointer(*this, is_local.concat(var)).release();
}

pair<expr, expr> Memory::mkUndefInput() const {
  expr offset = expr::mkFreshVar("undef", expr::mkUInt(0, bits_for_offset));
  Pointer p(*this, expr::mkUInt(0, bits_for_bid), offset);
  return { p.release(), move(offset) };
}

expr Memory::alloc(const expr &size, unsigned align, BlockKind blockKind,
                   optional<unsigned> bidopt, unsigned *bid_out,
                   const expr &precond) {
  assert(!memory_unused());

  // Produce a local block if blockKind is heap or stack.
  bool is_local = blockKind != GLOBAL && blockKind != CONSTGLOBAL;

  auto &last_bid = is_local ? last_local_bid : last_nonlocal_bid;
  unsigned bid = bidopt ? *bidopt : last_bid;
  assert((is_local && bid < num_locals) || (!is_local && bid < num_nonlocals));
  if (!bidopt)
    ++last_bid;
  assert(bid < last_bid);

  if (bid_out)
    *bid_out = bid;

  expr size_zext = size.zextOrTrunc(bits_size_t);
  expr allocated = size_zext.extract(bits_size_t - 1, bits_size_t - 1) == 0;

  allocated &= precond;

  Pointer p(*this, bid, is_local);
  auto short_bid = p.get_short_bid();
  // TODO: If address space is not 0, the address can be 0.
  // TODO: add support for C++ allocs

  unsigned alloc_ty = blockKind == HEAP ? Pointer::MALLOC : Pointer::NON_HEAP;

  assert(align != 0);
  auto align_bits = ilog2(align);

  if (is_local) {
    auto size_upperbound = size_zext + expr::mkUInt(align - 1, bits_size_t);
    allocated &= size_upperbound.ule(local_avail_space.zext(1));

    if (observes_addresses()) {
      // MSB of local block area's address is 1.
      auto addr_var
        = expr::mkFreshVar("local_addr",
                           expr::mkUInt(0, bits_size_t - align_bits - 1));
      state->addQuantVar(addr_var);

      expr blk_addr = align_bits ? addr_var.concat(expr::mkUInt(0, align_bits))
                                 : addr_var;

      auto one = expr::mkUInt(1, 1);
      expr full_addr = one.concat(blk_addr);

      // addr + size does not overflow
      expr disj = full_addr.add_no_uoverflow(size_zext);

      // Disjointness of block's address range with other local blocks
      auto zero = expr::mkUInt(0, bits_for_offset);
      for (auto &[sbid, addr] : local_blk_addr) {
        (void)addr;
        Pointer p2(*this, one.concat(sbid), zero);
        disj &= p2.is_block_alive()
                  .implies(disjoint(full_addr, size_zext, p2.get_address(),
                                    p2.block_size()));
      }
      state->addPre(allocated.implies(disj));

      local_blk_addr.add(short_bid, move(blk_addr));
    }

    local_block_liveness = local_block_liveness.store(short_bid, allocated);

    // size_upperbound should be subtracted here (not size_zext0) because we
    // need to consider blocks' alignment.
    auto size_upperbound_trunc = size_upperbound.trunc(bits_size_t - 1);
    local_avail_space = expr::mkIf(allocated,
                                   local_avail_space - size_upperbound_trunc,
                                   local_avail_space);

  } else {
    state->addAxiom(blockKind == CONSTGLOBAL ? !p.is_writable()
                                             : p.is_writable());
    non_local_block_liveness
      = non_local_block_liveness.store(short_bid, allocated);
    state->addAxiom(p.block_size() == size_zext);
    state->addAxiom(p.is_block_aligned(align, true));
    state->addAxiom(p.get_alloc_type() == alloc_ty);

    if (align_bits && observes_addresses())
      state->addAxiom(p.get_address().extract(align_bits - 1, 0) == 0);

    non_local_blk_writable.add(short_bid, blockKind != CONSTGLOBAL);
  }

  (is_local ? local_blk_size : non_local_blk_size)
    .add(short_bid, size_zext.trunc(bits_size_t - 1));
  (is_local ? local_blk_align : non_local_blk_align)
    .add(short_bid, expr::mkUInt(align_bits, 8));
  (is_local ? local_blk_kind : non_local_blk_kind)
    .add(short_bid, expr::mkUInt(alloc_ty, 2));

  return expr::mkIf(allocated, p(), Pointer::mkNullPointer(*this)());
}

<<<<<<< HEAD
void Memory::free(const expr &ptr, bool unconstrained) {
=======
void Memory::start_lifetime(const expr &ptr_local) {
  assert(!memory_unused());
  Pointer p(*this, ptr_local);
  local_block_liveness = local_block_liveness.store(p.get_short_bid(), true);
  // TODO: encode disjointness of lock blocks if lifetime starts
}

void Memory::free(const expr &ptr) {
>>>>>>> b0d3e094
  assert(!memory_unused() && has_free);
  Pointer p(*this, ptr);
  if (!unconstrained)
    state->addUB(p.isNull() || (p.get_offset() == 0 &&
                                p.is_block_alive() &&
                                p.get_alloc_type() == Pointer::MALLOC));
  store(p, false, local_block_liveness, non_local_block_liveness, true);

  // optimization: if this is a local block, remove all associated information
  if (p.is_local().isTrue() && p.get_short_bid().isConst()) {
    expr bid = p.get_short_bid();
    local_blk_addr.del(bid);
    local_blk_size.del(bid);
    local_blk_kind.del(bid);
  }
}

static unsigned getStoreByteSize(const Type &ty) {
  if (ty.isPtrType())
    return divide_up(bits_size_t, 8);

  if (auto aty = ty.getAsAggregateType()) {
    unsigned sz = 0;
    for (unsigned i = 0; i < aty->numElementsConst(); ++i)
      sz += getStoreByteSize(aty->getChild(i));
    return sz;
  }
  return divide_up(ty.bits(), 8);
}

void Memory::store(const expr &p, const StateValue &v, const Type &type,
                   unsigned align, bool deref_check) {
  assert(!memory_unused());
  Pointer ptr(*this, p);
  unsigned bytesz = bits_byte / 8;
  assert(align % bytesz == 0);

  if (deref_check)
    ptr.is_dereferenceable(getStoreByteSize(type), align,
                           !state->isInitializationPhase());

  if (auto aty = type.getAsAggregateType()) {
    unsigned byteofs = 0;
    for (unsigned i = 0, e = aty->numElementsConst(); i < e; ++i) {
      auto &child = aty->getChild(i);
      if (child.bits() == 0)
        continue;
      auto ptr_i = ptr + byteofs;
      store(ptr_i(), aty->extract(v, i), child, 1, false);
      byteofs += getStoreByteSize(child);
    }
    assert(byteofs == getStoreByteSize(type));

  } else {
    vector<Byte> bytes = valueToBytes(v, type, *this);
    assert(!v.isValid() || bytes.size() * bytesz == getStoreByteSize(type));

    for (unsigned i = 0, e = bytes.size(); i < e; ++i) {
      auto ptr_i = ptr + (little_endian ? i * bytesz :
                                          (e - i - 1) * bytesz);
      store(ptr_i, bytes[i](), local_block_val, non_local_block_val);
    }
  }
}

StateValue Memory::load(const expr &p, const Type &type, unsigned align,
                        bool deref_check) {
  assert(!memory_unused());
  unsigned bytesz = bits_byte / 8;
  assert(align % bytesz == 0);
  unsigned bytecount = getStoreByteSize(type);

  Pointer ptr(*this, p);
  if (deref_check)
    ptr.is_dereferenceable(bytecount, align, false);

  StateValue ret;
  if (auto aty = type.getAsAggregateType()) {
    vector<StateValue> member_vals;
    unsigned byteofs = 0;
    for (unsigned i = 0, e = aty->numElementsConst(); i < e; ++i) {
      auto ptr_i = ptr + byteofs;
      member_vals.push_back(load(ptr_i(), aty->getChild(i), 1, false));
      byteofs += getStoreByteSize(aty->getChild(i));
    }
    assert(byteofs == bytecount);
    ret = aty->aggregateVals(member_vals);

  } else {
    vector<Byte> loadedBytes;
    bytecount /= bytesz;
    for (unsigned i = 0; i < bytecount; ++i) {
      auto ptr_i = ptr + (little_endian ? i * bytesz :
                                          (bytecount - i - 1) * bytesz);
      loadedBytes.emplace_back(*this, ::load(ptr_i, local_block_val,
                                             non_local_block_val));
    }
    ret = bytesToValue(*this, loadedBytes, type);
  }
  return state->rewriteUndef(move(ret));
}

Byte Memory::load(const Pointer &p) {
  return { *this, ::load(p, local_block_val, non_local_block_val) };
}

void Memory::memset(const expr &p, const StateValue &val, const expr &bytesize,
                    unsigned align) {
  assert(!memory_unused());
  assert(bits_byte == 8);
  assert(!val.isValid() || val.bits() == 8);
  Pointer ptr(*this, p);
  ptr.is_dereferenceable(bytesize, align, true);

  vector<Byte> bytes = valueToBytes(val, IntType("", bits_byte), *this);
  assert(bytes.size() == 1);

  uint64_t n;
  if (bytesize.isUInt(n) && n <= 4) {
    for (unsigned i = 0; i < n; ++i) {
      store(ptr + i, bytes[0](), local_block_val, non_local_block_val);
    }
  } else {
    Pointer idx(*this, "#idx", ptr.is_local());
    expr cond = idx.uge(ptr).both() && idx.ult(ptr + bytesize).both();
    store_lambda(idx, cond, bytes[0](), local_block_val, non_local_block_val);
  }
}

void Memory::memcpy(const expr &d, const expr &s, const expr &bytesize,
                    unsigned align_dst, unsigned align_src, bool is_move) {
  assert(!memory_unused());
  assert(bits_byte == 8);
  Pointer dst(*this, d), src(*this, s);
  dst.is_dereferenceable(bytesize, align_dst, true);
  src.is_dereferenceable(bytesize, align_src, false);
  if (!is_move)
    src.is_disjoint(bytesize, dst, bytesize);

  // copy to itself
  if ((src == dst).isTrue())
    return;

  uint64_t n;
  if (bytesize.isUInt(n) && n <= 4) {
    auto old_local = local_block_val, old_nonlocal = non_local_block_val;
    for (unsigned i = 0; i < n; ++i) {
      store(dst + i, ::load(src + i, old_local, old_nonlocal),
            local_block_val, non_local_block_val);
    }
  } else {
    Pointer dst_idx(*this, "#idx", dst.is_local());
    Pointer src_idx = src + (dst_idx.get_offset() - dst.get_offset());
    expr cond = dst_idx.uge(dst).both() && dst_idx.ult(dst + bytesize).both();
    store_lambda(dst_idx, cond,
                 ::load(src_idx, local_block_val, non_local_block_val),
                 local_block_val, non_local_block_val);

    // we don't know what was copied; it could have been a pointer
    did_pointer_store = true;
  }
}

expr Memory::ptr2int(const expr &ptr) {
  assert(!memory_unused());
  return Pointer(*this, ptr).get_address();
}

expr Memory::int2ptr(const expr &val) {
  assert(!memory_unused());
  // TODO
  return {};
}

pair<expr,Pointer> Memory::refined(const Memory &other) const {
  if (num_nonlocals <= 1)
    return { true, Pointer(*this, expr()) };

  assert(!memory_unused());
  Pointer ptr(*this, "#idx");
  expr ptr_bid = ptr.get_bid();
  expr offset = ptr.get_offset();
  expr ret(true);

  for (unsigned bid = 1; bid < num_nonlocals; ++bid) {
    expr bid_expr = expr::mkUInt(bid, bits_for_bid);
    Pointer p(*this, bid_expr, offset);
    Pointer q(other, p());
    ret &= (ptr_bid == bid_expr).implies(p.block_refined(q));
  }
  return { (ptr_bid != 0 && ptr_bid.ult(num_nonlocals)).implies(ret),
            move(ptr) };
}

Memory Memory::mkIf(const expr &cond, const Memory &then, const Memory &els) {
  assert(then.state == els.state);
  Memory ret(then);
  ret.non_local_block_val      = expr::mkIf(cond, then.non_local_block_val,
                                            els.non_local_block_val);
  ret.local_block_val          = expr::mkIf(cond, then.local_block_val,
                                            els.local_block_val);
  ret.non_local_block_liveness = expr::mkIf(cond, then.non_local_block_liveness,
                                            els.non_local_block_liveness);
  ret.local_block_liveness     = expr::mkIf(cond, then.local_block_liveness,
                                            els.local_block_liveness);
  ret.local_blk_addr.add(els.local_blk_addr);
  ret.local_blk_size.add(els.local_blk_size);
  ret.local_blk_align.add(els.local_blk_align);
  ret.local_blk_kind.add(els.local_blk_kind);
  ret.non_local_blk_writable.add(els.non_local_blk_writable);
  ret.non_local_blk_size.add(els.non_local_blk_size);
  ret.non_local_blk_align.add(els.non_local_blk_align);
  ret.non_local_blk_kind.add(els.non_local_blk_kind);
  return ret;
}

bool Memory::operator<(const Memory &rhs) const {
  // FIXME: remove this once we move to C++20
  return
    tie(non_local_block_val, local_block_val,
        non_local_block_liveness, local_block_liveness, local_blk_addr,
        local_blk_size, local_blk_align, local_blk_kind, local_avail_space,
        non_local_blk_writable, non_local_blk_size, non_local_blk_align,
        non_local_blk_kind) <
    tie(rhs.non_local_block_val, rhs.local_block_val,
        rhs.non_local_block_liveness, rhs.local_block_liveness,
        rhs.local_blk_addr, rhs.local_blk_size, rhs.local_blk_align,
        rhs.local_blk_kind,
        rhs.local_avail_space, rhs.non_local_blk_writable,
        rhs.non_local_blk_size, rhs.non_local_blk_align,
        rhs.non_local_blk_kind);
}

#define P(msg, local, nonlocal)                            \
  os << msg "\nLocal: " << m.local.simplify()              \
     << "\nNon-local: " << m.nonlocal.simplify() << "\n\n"

ostream& operator<<(ostream &os, const Memory &m) {
  if (memory_unused())
    return os;
  os << "\n\nMEMORY\n======\n";
  P("BLOCK VALUE:", local_block_val, non_local_block_val);
  P("BLOCK LIVENESS:", local_block_liveness, non_local_block_liveness);
  P("BLOCK SIZE:", local_blk_size, non_local_blk_size);
  P("BLOCK ALIGN:", local_blk_align, non_local_blk_align);
  P("BLOCK KIND:", local_blk_kind, non_local_blk_kind);
  return os << "LOCAL BLOCK ADDR: " << m.local_blk_addr
            << "\nNON-LOCAL BLOCK WRITABLE: " << m.non_local_blk_writable
            << "\nLOCAL AVAIL SPACE: " << m.local_avail_space
            << "\nDid pointer store: " << did_pointer_store << '\n';
}

}<|MERGE_RESOLUTION|>--- conflicted
+++ resolved
@@ -837,9 +837,6 @@
   return expr::mkIf(allocated, p(), Pointer::mkNullPointer(*this)());
 }
 
-<<<<<<< HEAD
-void Memory::free(const expr &ptr, bool unconstrained) {
-=======
 void Memory::start_lifetime(const expr &ptr_local) {
   assert(!memory_unused());
   Pointer p(*this, ptr_local);
@@ -847,8 +844,7 @@
   // TODO: encode disjointness of lock blocks if lifetime starts
 }
 
-void Memory::free(const expr &ptr) {
->>>>>>> b0d3e094
+void Memory::free(const expr &ptr, bool unconstrained) {
   assert(!memory_unused() && has_free);
   Pointer p(*this, ptr);
   if (!unconstrained)
