// Copyright (c) 2018-present The Alive2 Authors.
// Distributed under the MIT license that can be found in the LICENSE file.

#include "backend_tv/lifter.h"
#include "cache/cache.h"
#include "llvm_util/compare.h"
#include "llvm_util/llvm2alive.h"
#include "llvm_util/llvm_optimizer.h"
#include "smt/smt.h"
#include "tools/transform.h"
#include "util/version.h"

#include "llvm/ADT/StringExtras.h"
#include "llvm/Analysis/TargetLibraryInfo.h"
#include "llvm/Bitcode/BitcodeReader.h"
#include "llvm/Bitcode/BitcodeWriter.h"
#include "llvm/IR/Function.h"
#include "llvm/IR/LLVMContext.h"
#include "llvm/IR/LegacyPassManager.h"
#include "llvm/IR/Module.h"
#include "llvm/IR/Verifier.h"
#include "llvm/IRReader/IRReader.h"
#include "llvm/InitializePasses.h"
#include "llvm/Passes/PassBuilder.h"
#include "llvm/Support/PrettyStackTrace.h"
#include "llvm/Support/Signals.h"
#include "llvm/Support/SourceMgr.h"
#include "llvm/TargetParser/Triple.h"
#include "llvm/Transforms/IPO/PassManagerBuilder.h"
#include "llvm/Transforms/Utils/Cloning.h"

#include <algorithm>
#include <array>
#include <fstream>
#include <functional>
#include <iostream>
#include <random>
#include <sstream>
#include <utility>

using namespace tools;
using namespace util;
using namespace std;
using namespace llvm_util;
using namespace llvm;

#define LLVM_ARGS_PREFIX ""
#define ARGS_SRC_TGT
#define ARGS_REFINEMENT
#include "llvm_util/cmd_args_list.h"

namespace {

cl::opt<long>
    opt_rand_seed(LLVM_ARGS_PREFIX "seed",
                  cl::desc("Random seed (default=different every time)"),
                  cl::cat(alive_cmdargs), cl::init(0));

cl::opt<long> opt_num_reps(
    LLVM_ARGS_PREFIX "num-reps",
    cl::desc("Number of times to generate and test a function (default=10)"),
    cl::cat(alive_cmdargs), cl::init(10));

cl::opt<bool>
    opt_skip_alive(LLVM_ARGS_PREFIX "skip-alive",
                   cl::desc("Generate IR but then don't invoke Alive"),
                   cl::cat(alive_cmdargs), cl::init(false));

cl::opt<bool>
    opt_backend_tv(LLVM_ARGS_PREFIX "backend-tv",
		   cl::desc("Instead of testing the middle end, test the AArch64 backend"),
                   cl::cat(alive_cmdargs), cl::init(false));

cl::opt<bool> opt_run_sroa(
    LLVM_ARGS_PREFIX "run-sroa",
    cl::desc("Run SROA before llvm2alive, this reduces timeouts by reducing "
             "the load on Alive's memory model"),
    cl::cat(alive_cmdargs), cl::init(false));

cl::opt<bool> opt_print_ir(LLVM_ARGS_PREFIX "print-ir",
                           cl::desc("Print LLVM IR to stdout"),
                           cl::cat(alive_cmdargs), cl::init(false));

cl::opt<bool> opt_run_dce(
    LLVM_ARGS_PREFIX "run-dce",
    cl::desc(
        "Run dead code elimination before llvm2alive, cleaning up generated "
        "code and making it easier to read"),
    cl::cat(alive_cmdargs), cl::init(false));

cl::opt<string>
    opt_fuzzer(LLVM_ARGS_PREFIX "fuzzer",
               cl::desc("Which fuzzer to run; choices are value and bb. "
                        "See the --help output for more information. "
                        "(default=value)"),
               cl::cat(alive_cmdargs), cl::init("value"));

cl::opt<string>
    optPass(LLVM_ARGS_PREFIX "passes", cl::value_desc("optimization passes"),
            cl::desc("Specify which LLVM passes to run (default=O2). "
                     "The syntax is described at "
                     "https://llvm.org/docs/NewPassManager.html#invoking-opt"),
            cl::cat(alive_cmdargs), cl::init("O2"));

class Chooser {
  optional<mt19937_64> Rand;
  Chooser() = delete;

public:
  Chooser(long seed) {
    Rand.emplace(seed);
  }

  long choose(long Choices) {
    return uniform_int_distribution<int>(0, Choices - 1)(*Rand);
  }

  bool flip() {
    return choose(2) == 0;
  }

  long dist() {
    uniform_int_distribution<unsigned long> Dist(
        0, numeric_limits<unsigned long>::max());
    return Dist(*Rand);
  }
};

class ValueGenerator {
  enum class WidthPolicy {
    Wild = 0,
    Chosen,
    AllOne,
    Mixed1,
    Mixed2,
    Mixed3,
    None
  };
  const array<int, 5> ChosenIntWidths{1, 8, 16, 32, 64};
  int SavedWidth = -1;
  WidthPolicy WP = WidthPolicy::None;
  BasicBlock *BB{nullptr};
  vector<vector<APInt>> Pool;
  vector<Value *> Vals;
  Chooser &C;
  const int MaxIntWidth;
  unordered_map<Value *, Type *> tyMap;
  LLVMContext &Ctx;

public:
  void addVal(Value *v) {
    Vals.push_back(v);
  }

  void setBB(BasicBlock *_BB) {
    BB = _BB;
  }

  ValueGenerator(Chooser &_C, int _MaxIntWidth, LLVMContext &_Ctx)
      : C(_C), MaxIntWidth(_MaxIntWidth), Ctx(_Ctx) {
    WP = (WidthPolicy)C.choose(6);
    SavedWidth =
        C.flip() ? getWidth(WidthPolicy::Wild) : getWidth(WidthPolicy::Chosen);
    for (int i = 0; i <= MaxIntWidth; ++i)
      Pool.push_back(vector<APInt>());
  }

  int getWidth() {
    return getWidth(WP);
  }

  void addArgTy(Argument &arg, Type *ty) {
    tyMap[&arg] = ty;
  }

  Type *getArgTy(Value *arg) {
    return tyMap[arg];
  }

  Value *adapt(Value *Val, Type *Ty, const Twine &Name = Twine()) {
    if (C.choose(15) == 0)
      Val = new FreezeInst(Val, "", BB);
    auto Width = Val->getType()->getIntegerBitWidth();
    auto DesiredWidth = Ty->getIntegerBitWidth();
    if (DesiredWidth == Width)
      return Val;
    if (DesiredWidth < Width)
      return new TruncInst(Val, Ty, Name, BB);
    if (C.flip())
      return new SExtInst(Val, Ty, Name, BB);
    else
      return new ZExtInst(Val, Ty, Name, BB);
  }

  CmpInst::Predicate randomPred() {
    return (CmpInst::Predicate)(CmpInst::FIRST_ICMP_PREDICATE +
                                C.choose(CmpInst::LAST_ICMP_PREDICATE + 1 -
                                         CmpInst::FIRST_ICMP_PREDICATE));
  }

  Value *getVal(Type *Ty) {
    int num_vals = Vals.size();
    int idx = C.choose(1 + num_vals);
    if (idx == num_vals) {
      return randomInt(Ty);
    } else {
      auto *v = Vals[idx];
      if (v->getType()->isPointerTy())
        v = new LoadInst(getArgTy(v), v, "", false, BB);
      return adapt(v, Ty);
    }
  }

  // TODO generate vector instructions
  Value *genInst() {
    auto *Ty = Type::getIntNTy(BB->getContext(), getWidth(WP));
    Value *Val = nullptr;
    switch (C.choose(4)) {
    case 0: {
      auto *LHS = getVal(Ty);
      auto *RHS = getVal(Ty);
      Val = new ICmpInst(*BB, randomPred(), LHS, RHS);
    } break;
    case 1: {
      auto *LHS = getVal(Ty);
      Value *RHS = getVal(Ty);
      auto NarrowWidth = ilog2_ceil(Ty->getIntegerBitWidth(), true);
      auto *NarrowTy = Type::getIntNTy(BB->getContext(), NarrowWidth);
      auto *Mask = ConstantInt::get(Ty, (1UL << NarrowWidth) - 1);
      auto *AltRHS = C.flip() ? adapt(adapt(RHS, NarrowTy, "mask"), Ty, "mask")
                              : BinaryOperator::Create(BinaryOperator::And, RHS,
                                                       Mask, "mask", BB);
      BinaryOperator *BinOp = randomBinop(LHS, PoisonValue::get(Ty));
      Val = BinOp;
      auto Op = BinOp->getOpcode();
      bool isConst = isa<ConstantInt>(RHS);
      // all literal constants and some variable inputs should be
      // truncated to avoid too much poison due to OOB shift exponents
      if ((Op == BinaryOperator::LShr || Op == BinaryOperator::AShr ||
           Op == BinaryOperator::Shl) &&
          (isConst || C.flip())) {
        BinOp->setOperand(1, AltRHS);
      } else {
        BinOp->setOperand(1, RHS);
      }
    } break;
    case 2: {
      auto *LHS = getVal(Ty);
      auto *RHS = getVal(Ty);
      auto *Cond = getVal(Type::getInt1Ty(BB->getContext()));
      Val = SelectInst::Create(Cond, LHS, RHS, "", BB);
    } break;
    case 3: {
      switch (C.choose(3)) {
      case 0:
        Val = genUnaryIntrinsic(Ty);
        break;
      case 1:
        Val = genBinaryIntrinsic(Ty);
        break;
      case 2:
        Val = genTernaryIntrinsic(Ty);
        break;
      default:
        assert(false);
      }
    } break;
    default:
      assert(false);
    }
    Vals.push_back(Val);
    return Val;
  }

private:
  BinaryOperator *randomBinop(Value *LHS, Value *RHS) {
    switch (C.choose(13)) {
    case 0: {
      auto *I = BinaryOperator::Create(BinaryOperator::Add, LHS, RHS, "", BB);
      if (C.flip())
        I->setHasNoSignedWrap();
      if (C.flip())
        I->setHasNoUnsignedWrap();
      return I;
    }
    case 1: {
      auto *I = BinaryOperator::Create(BinaryOperator::Sub, LHS, RHS, "", BB);
      if (C.flip())
        I->setHasNoSignedWrap();
      if (C.flip())
        I->setHasNoUnsignedWrap();
      return I;
    }
    case 2: {
      auto *I = BinaryOperator::Create(BinaryOperator::Mul, LHS, RHS, "", BB);
      if (C.flip())
        I->setHasNoSignedWrap();
      if (C.flip())
        I->setHasNoUnsignedWrap();
      return I;
    }
    case 3: {
      auto *I = BinaryOperator::Create(BinaryOperator::UDiv, LHS, RHS, "", BB);
      if (C.flip())
        I->setIsExact();
      return I;
    }
    case 4: {
      auto *I = BinaryOperator::Create(BinaryOperator::SDiv, LHS, RHS, "", BB);
      if (C.flip())
        I->setIsExact();
      return I;
    }
    case 5:
      return BinaryOperator::Create(BinaryOperator::URem, LHS, RHS, "", BB);
    case 6:
      return BinaryOperator::Create(BinaryOperator::SRem, LHS, RHS, "", BB);
    case 7: {
      auto *I = BinaryOperator::Create(BinaryOperator::Shl, LHS, RHS, "", BB);
      if (C.flip())
        I->setHasNoSignedWrap();
      if (C.flip())
        I->setHasNoUnsignedWrap();
      return I;
    }
    case 8: {
      auto *I = BinaryOperator::Create(BinaryOperator::LShr, LHS, RHS, "", BB);
      if (C.flip())
        I->setIsExact();
      return I;
    }
    case 9: {
      auto *I = BinaryOperator::Create(BinaryOperator::AShr, LHS, RHS, "", BB);
      if (C.flip())
        I->setIsExact();
      return I;
    }
    case 10:
      return BinaryOperator::Create(BinaryOperator::And, LHS, RHS, "", BB);
    case 11:
      return BinaryOperator::Create(BinaryOperator::Or, LHS, RHS, "", BB);
    case 12:
      return BinaryOperator::Create(BinaryOperator::Xor, LHS, RHS, "", BB);
    default:
      assert(false);
    }
  }

  // uniformly chosen 16-bit constant -- we'll get them all eventually
  APInt uniform16(int Width) {
    return APInt(Width, C.choose(0xFFFF + 1));
  }

  // uniformly choose a Hamming weight and then uniformly select a value
  // having that weight (but only the bottom half of weights, we'll
  // randomly flip the bits later)
  APInt hamming(int Width) {
    auto Weight = 1 + C.choose((Width / 2) - 1);
    APInt I(Width, 0);
    int Remaining = Weight;
    while (Remaining > 0) {
      auto Bit = C.choose(Width);
      if (I[Bit])
        continue;
      I.setBit(Bit);
      --Remaining;
    }
    return I;
  }

  // one or more runs of set bits
  APInt bitRun(int Width) {
    APInt I(Width, 0);
    do {
      auto loBit = C.choose(Width - 1);
      auto hiBit = loBit + 1 + C.choose(Width / 4);
      if (hiBit > Width)
        hiBit = Width;
      I.setBits(loBit, hiBit);
    } while (C.flip());
    return I;
  }

  // numbers of the form ±2^i ± 2^j ± 2^k
  APInt sumOfPowers(int Width) {
    APInt I = APInt(Width, 0);
    do {
      APInt X(Width, 0);
      X.setBit(C.choose(Width));
      I += C.flip() ? X : -X;
    } while (C.flip());
    return I;
  }

  // uniform random choice from the entire range
  APInt uniformInt(int Width) {
    return APInt(Width, C.dist());
  }

  // chosen values
  APInt selectedInt(int Width) {
    switch (C.choose(5)) {
    case 0:
      return APInt::getZero(Width);
    case 1:
      return APInt(Width, 1);
    case 2:
      return APInt::getMaxValue(Width);
    case 3:
      return APInt::getSignedMaxValue(Width);
    case 4:
      return APInt::getSignedMinValue(Width);
    default:
      assert(false);
    }
  }

  APInt randomIntHelper(int Width) {
    if (Width == 1)
      return uniformInt(Width);

    if (Width <= 8)
      return C.flip() ? uniformInt(Width) : selectedInt(Width);

    switch (C.choose(6)) {
    case 0:
      return uniform16(Width);
    case 1:
      return hamming(Width);
    case 2:
      return bitRun(Width);
    case 3:
      return sumOfPowers(Width);
    case 4:
      return uniformInt(Width);
    case 5:
      return selectedInt(Width);
    default:
      assert(false);
    }
  }

  Constant *randomInt(Type *Ty) {
    const auto Width = Ty->getIntegerBitWidth();
    auto &P = Pool.at(Width);

    if (P.size() > 0 && C.flip()) {
      auto I = P.at(C.choose(P.size()));
      switch (C.choose(3)) {
      case 0: {
        APInt Delta(Width, C.choose(8) + 1);
        I += C.flip() ? Delta : -Delta;
        break;
      }
      case 1:
        I ^= APInt(Width, 1 << C.choose(Width));
        break;
      case 2:
        I = ~I;
        break;
      default:
        assert(false);
      }
      return ConstantInt::get(Ty, I);
    } else {
      auto I = randomIntHelper(Width);
      switch (C.choose(5)) {
      case 0:
        I = ~I;
        break;
      case 1:
        I = I + 1;
        break;
      case 2:
        I = I - 1;
        break;
      default:
        break;
      }
      P.push_back(I);
      return ConstantInt::get(Ty, I);
    }
  }

  Value *getRandomVal(unsigned Upto, Type *Ty) {
    const auto Width = Ty->getIntegerBitWidth();
    auto &P = Pool.at(Width);
    APInt I(Width, C.choose(Upto));
    P.push_back(I);
    return ConstantInt::get(Ty, I);
  }

  int getWidth(WidthPolicy P) {
    switch (P) {
    case WidthPolicy::Wild:
      return 1 + C.choose(MaxIntWidth);
    case WidthPolicy::Chosen: {
      int W;
      do {
        W = ChosenIntWidths[C.choose(ChosenIntWidths.size())];
      } while (W > MaxIntWidth);
      return W;
    }
    case WidthPolicy::AllOne:
      return SavedWidth;
    case WidthPolicy::Mixed1:
      if (C.flip())
        return getWidth(WidthPolicy::Wild);
      else
        return getWidth(WidthPolicy::Chosen);
    case WidthPolicy::Mixed2:
      if (C.flip())
        return SavedWidth;
      else
        return getWidth(WidthPolicy::Chosen);
    case WidthPolicy::Mixed3:
      if (C.flip())
        return getWidth(WidthPolicy::Wild);
      else
        return SavedWidth;
    default:
      assert(false);
    }
  }
<<<<<<< HEAD

  Value *genUnaryIntrinsic(Type *Ty) {
    auto *M = BB->getModule();
    auto *Arg = getVal(Ty);

    Intrinsic::ID Op;
  again:
    switch (C.choose(6)) {
    case 0:
      Op = Intrinsic::abs;
      break;
    case 1:
      Op = Intrinsic::bitreverse;
      break;
    case 2:
      if ((Ty->getIntegerBitWidth() % 16) != 0)
        goto again;
      Op = Intrinsic::bswap;
      break;
    case 3:
      if (opt_backend_tv)
        goto again;
      Op = Intrinsic::ctpop;
      break;
    case 4:
      Op = Intrinsic::ctlz;
      break;
    case 5:
      Op = Intrinsic::cttz;
      break;
    default:
      assert(false);
    }

    vector<Value *> Args = {Arg};
    if (Op == Intrinsic::abs || Op == Intrinsic::ctlz || Op == Intrinsic::cttz)
      Args.push_back(ConstantInt::get(Type::getInt1Ty(Ctx), C.flip() ? 1 : 0));
=======

  Value *genUnaryIntrinsic(Type *Ty) {
    auto *M = BB->getModule();
    auto *Arg = getVal(Ty);

    Intrinsic::ID Op;
  again:
    switch (C.choose(6)) {
    case 0:
      Op = Intrinsic::abs;
      break;
    case 1:
      Op = Intrinsic::bitreverse;
      break;
    case 2:
      if ((Ty->getIntegerBitWidth() % 16) != 0)
        goto again;
      Op = Intrinsic::bswap;
      break;
    case 3:
      Op = Intrinsic::ctpop;
      break;
    case 4:
      Op = Intrinsic::ctlz;
      break;
    case 5:
      Op = Intrinsic::cttz;
      break;
    default:
      assert(false);
    }

    vector<Value *> Args = {Arg};
    if (Op == Intrinsic::abs || Op == Intrinsic::ctlz || Op == Intrinsic::cttz)
      Args.push_back(ConstantInt::get(Type::getInt1Ty(Ctx), C.flip() ? 1 : 0));

>>>>>>> c030f2e9
    auto Decl = Intrinsic::getDeclaration(M, Op, Ty);
    auto *I = CallInst::Create(Decl, Args, "", BB);
    return I;
  }

  Value *genBinaryIntrinsic(Type *Ty) {
    auto *M = BB->getModule();
    auto *LHS = getVal(Ty);
    auto *RHS = getVal(Ty);

    Intrinsic::ID Op;
    switch (C.choose(16)) {
    case 0:
      Op = Intrinsic::ssub_with_overflow;
      break;
    case 1:
      Op = Intrinsic::usub_with_overflow;
      break;
    case 2:
      Op = Intrinsic::sadd_with_overflow;
      break;
    case 3:
      Op = Intrinsic::uadd_with_overflow;
      break;
    case 4:
      Op = Intrinsic::smul_with_overflow;
      break;
    case 5:
      Op = Intrinsic::umul_with_overflow;
      break;
    case 6:
      Op = Intrinsic::uadd_sat;
      break;
    case 7:
      Op = Intrinsic::sadd_sat;
      break;
    case 8:
      Op = Intrinsic::usub_sat;
      break;
    case 9:
      Op = Intrinsic::ssub_sat;
      break;
    case 10:
      Op = Intrinsic::smax;
      break;
    case 11:
      Op = Intrinsic::smin;
      break;
    case 12:
      Op = Intrinsic::umax;
      break;
    case 13:
      Op = Intrinsic::umin;
      break;
    case 14:
      Op = Intrinsic::sshl_sat;
      break;
    case 15:
      Op = Intrinsic::ushl_sat;
      break;
    default:
      assert(false);
    }

    auto Decl = Intrinsic::getDeclaration(M, Op, Ty);
    auto *I = CallInst::Create(Decl, {LHS, RHS}, "", BB);
    if (Op == Intrinsic::ssub_with_overflow ||
        Op == Intrinsic::usub_with_overflow ||
        Op == Intrinsic::sadd_with_overflow ||
        Op == Intrinsic::uadd_with_overflow ||
        Op == Intrinsic::smul_with_overflow ||
        Op == Intrinsic::umul_with_overflow) {
      auto *Ov = ExtractValueInst::Create(I, {1}, "", BB);
      Vals.push_back(Ov);
      return ExtractValueInst::Create(I, {0}, "", BB);
    } else {
      return I;
    }
  }

  Value *genTernaryIntrinsic(Type *Ty) {
    auto *M = BB->getModule();
    auto *A = getVal(Ty);
    auto *B = getVal(Ty);
    bool force_32bits_imm = false;
    Intrinsic::ID Op;

    switch (C.choose(6)) {
    case 0:
      Op = Intrinsic::fshl;
      break;
    case 1:
      Op = Intrinsic::fshr;
      break;
    case 2:
      Op = Intrinsic::smul_fix;
      force_32bits_imm = true;
      break;
    case 3:
      Op = Intrinsic::umul_fix;
      force_32bits_imm = true;
      break;
    case 4:
      Op = Intrinsic::smul_fix_sat;
      force_32bits_imm = true;
      break;
    case 5:
      Op = Intrinsic::umul_fix_sat;
      force_32bits_imm = true;
      break;
    default:
      UNREACHABLE();
    }
    auto *C = force_32bits_imm
                  ? getRandomVal(Ty->getIntegerBitWidth(),
                                 Type::getInt32Ty(BB->getContext()))
                  : getVal(Ty);

    auto Decl = Intrinsic::getDeclaration(M, Op, Ty);
    auto *I = CallInst::Create(Decl, {A, B, C}, "", BB);
    return I;
  }
};

class Fuzzer {
public:
  virtual ~Fuzzer() {}
  virtual void go() = 0;
};

class ValueFuzzer : public Fuzzer {
  const int MaxIntWidth = 64;
  const int MaxIntParams = 5;
  const int MaxInsts = 15;
  Module &M;
  LLVMContext &Ctx;
  optional<Chooser> C;
  optional<ValueGenerator> VG;
  bool gone = false;

public:
  ValueFuzzer(Module &_M, long seed) : M(_M), Ctx(M.getContext()) {
    C.emplace(seed);
    VG.emplace(C.value(), MaxIntWidth, Ctx);
  }
  void go() override;
};

void ValueFuzzer::go() {
  assert(!gone);
  gone = true;

  const int NumIntParams = 1 + C->choose(MaxIntParams);
  auto *RetTy = Type::getIntNTy(Ctx, VG->getWidth());
  vector<Type *> ParamsTy, ParamsRealTy;
  for (int i = 0; i < NumIntParams; ++i) {
    auto *origTy = Type::getIntNTy(Ctx, VG->getWidth());
    auto *realTy =
<<<<<<< HEAD
        true ? (Type *)origTy : (Type *)PointerType::get(Ctx, 0);
=======
        C->flip() ? (Type *)origTy : (Type *)PointerType::get(Ctx, 0);
>>>>>>> c030f2e9
    ParamsRealTy.push_back(origTy);
    ParamsTy.push_back(realTy);
  }
  auto *FTy = FunctionType::get(RetTy, ParamsTy, false);
  auto *F = Function::Create(FTy, GlobalValue::ExternalLinkage, 0, "f", &M);
  if (C->flip()) {
    if (C->flip())
      F->addRetAttr(Attribute::ZExt);
    else
      F->addRetAttr(Attribute::SExt);
  }
  if (C->choose(4) == 0)
    F->addRetAttr(Attribute::NoUndef);
  auto BB = BasicBlock::Create(Ctx, "", F);
  VG->setBB(BB);

  vector<Value *> PointerParams;
  int idx = 0;
  for (auto &arg : F->args()) {
    VG->addVal(&arg);
    if (arg.getType()->isPointerTy()) {
      PointerParams.push_back(&arg);
      VG->addArgTy(arg, ParamsRealTy[idx]);
    } else {
      if (C->flip()) {
        if (C->flip())
          arg.addAttr(Attribute::ZExt);
        else
          arg.addAttr(Attribute::SExt);
      }
    }
    if (C->choose(4) == 0)
      arg.addAttr(Attribute::NoUndef);
    ++idx;
  }

  int num_insts = C->choose(MaxInsts);
  for (int i = 0; i < num_insts; ++i) {
    auto *v = VG->genInst();
    if (C->choose(4) == 0 && !PointerParams.empty()) {
      auto *p = PointerParams[C->choose(PointerParams.size())];
      new StoreInst(VG->adapt(v, VG->getArgTy(p)), p, BB);
    }
  }

  ReturnInst::Create(Ctx, VG->getVal(RetTy), BB);
}

class BBFuzzer : public Fuzzer {
  const int MaxBBs = 50;
  const int MaxWidth = 20;
  const int MaxCounters = 16;
  const int MaxBoolParams = 16;
  optional<Chooser> C;
  Module &M;
  LLVMContext &Ctx;
  optional<ValueGenerator> VG;
  bool gone = false;

public:
  BBFuzzer(Module &_M, long seed) : M(_M), Ctx(M.getContext()) {
    C.emplace(seed);
    VG.emplace(C.value(), MaxWidth, Ctx);
  }
  void go() override;
};

void BBFuzzer::go() {
  assert(!gone);
  gone = true;

  const int NumCounters = 1 + C->choose(MaxCounters);
  const int NumBoolParams = 1 + C->choose(MaxBoolParams);
  const int NumBBs = 2 + C->choose(MaxBBs);
  const int Width = 1 + C->choose(MaxWidth);
  auto *IntTy = Type::getIntNTy(Ctx, Width);

  auto *Callee1Ty = FunctionType::get(Type::getVoidTy(Ctx), {}, false);
  FunctionCallee Callee1 = M.getOrInsertFunction("c1", Callee1Ty);

  auto *Callee2Ty = FunctionType::get(Type::getVoidTy(Ctx), {IntTy}, false);
  FunctionCallee Callee2 = M.getOrInsertFunction("c2", Callee2Ty);

  vector<Type *> ParamsTy;
  auto *BoolTy = Type::getInt1Ty(Ctx);
  for (int i = 0; i < NumBoolParams; ++i)
    ParamsTy.push_back(BoolTy);
  auto *FTy = FunctionType::get(IntTy, ParamsTy, false);
  auto *F = Function::Create(FTy, GlobalValue::ExternalLinkage, 0, "f", &M);
  vector<Argument *> Args;
  for (auto &arg : F->args())
    Args.push_back(&arg);
  int FirstBoolParamIdx = 0;

  vector<BasicBlock *> BBs;
  for (int i = 0; i < NumBBs; ++i)
    BBs.push_back(BasicBlock::Create(Ctx, "", F));

  vector<Value *> Counters;
  auto *Zero = ConstantInt::get(IntTy, 0);
  auto *One = ConstantInt::get(IntTy, 1);
  for (int i = 0; i < NumCounters; ++i) {
    Counters.push_back(new AllocaInst(IntTy, 0, One, "", BBs[0]));
    new StoreInst(Zero, Counters[i], BBs[0]);
  }

  for (int i = 0; i < NumBBs; ++i) {
    if (C->choose(10) == 0) {
      if (C->flip()) {
        auto idx = C->choose(NumCounters);
        auto *Load = new LoadInst(IntTy, Counters[idx], "", BBs[i]);
        CallInst::Create(Callee2, {Load}, "", BBs[i]);
      } else {
        CallInst::Create(Callee1, {}, "", BBs[i]);
      }
    } else {
      auto idx = C->choose(NumCounters);
      auto *Load = new LoadInst(IntTy, Counters[idx], "", BBs[i]);
      auto *Inc =
          BinaryOperator::Create(Instruction::Add, Load, One, "", BBs[i]);
      if (C->flip())
        Inc->setHasNoUnsignedWrap();
      if (C->flip())
        Inc->setHasNoSignedWrap();
      new StoreInst(Inc, Counters[idx], BBs[i]);
    }
  }

  for (int i = 0; i < NumBBs; ++i) {
  again:
    switch (C->choose(4)) {
    case 0: {
      if (i == 0 || (C->choose(100) > 25))
        goto again;
      auto idx = C->choose(NumCounters);
      auto *Load = new LoadInst(IntTy, Counters[idx], "", BBs[i]);
      ReturnInst::Create(Ctx, Load, BBs[i]);
    } break;
    case 1: {
      auto *Dest = BBs[1 + C->choose(NumBBs - 1)];
      BranchInst::Create(Dest, BBs[i]);
    } break;
    case 2: {
      auto *Dest1 = BBs[1 + C->choose(NumBBs - 1)];
      auto *Dest2 = BBs[1 + C->choose(NumBBs - 1)];
      Value *Cond = nullptr;
      if (C->flip()) {
        Cond = Args[FirstBoolParamIdx + C->choose(NumBoolParams)];
      } else {
        auto *LHS =
            new LoadInst(IntTy, Counters[C->choose(NumCounters)], "", BBs[i]);
        auto *RHS = (C->flip())
                        ? new LoadInst(IntTy, Counters[C->choose(NumCounters)],
                                       "", BBs[i])
                        : (Value *)ConstantInt::get(IntTy, C->choose(20));
        Cond = new ICmpInst(*BBs[i], VG->randomPred(), LHS, RHS);
      }
      BranchInst::Create(Dest1, Dest2, Cond, BBs[i]);
    } break;
    case 3: {
      unsigned long NumCases = 1 + C->choose(2 * NumBBs);
      auto *Load =
          new LoadInst(IntTy, Counters[C->choose(NumCounters)], "", BBs[i]);
      auto *Swch = SwitchInst::Create(Load, BBs[1 + C->choose(NumBBs - 1)],
                                      NumCases, BBs[i]);
      for (unsigned long i = 0; i < NumCases; ++i) {
        if (i >= (1UL << Width))
          break;
        Swch->addCase(ConstantInt::get(IntTy, i),
                      BBs[1 + C->choose(NumBBs - 1)]);
        if (C->choose(4) == 0)
          i += C->choose(4);
      }
    } break;
    default:
      assert(false);
    }
  }
<<<<<<< HEAD
}

void doit(llvm::Module *M1, llvm::Function *srcFn, Verifier &verifier) {
  lifter::reset();

  // this has to return a fresh function since it rewrites the
  // signature
  srcFn = lifter::adjustSrc(srcFn);
  
  std::unique_ptr<llvm::Module> M2 = std::make_unique<llvm::Module>("M2", M1->getContext());
  M2->setDataLayout(M1->getDataLayout());
  M2->setTargetTriple(M1->getTargetTriple());

  auto AsmBuffer = lifter::generateAsm(*M1);

  cout << "\n\nAArch64 Assembly:\n\n";
  for (auto it = AsmBuffer->getBuffer().begin(); it != AsmBuffer->getBuffer().end();
       ++it) {
    cout << *it;
  }
  cout << "-------------\n";

  auto [F1, F2] = lifter::liftFunc(M1, M2.get(), srcFn, std::move(AsmBuffer));
  
  auto err = optimize_module(M2.get(), "Oz");
  assert(err.empty());

  verifier.compareFunctions(*F1, *F2);

  F1->eraseFromParent();
  vector<Function *> Funcs;
  for (auto &F : *M1)
    Funcs.push_back(&F);
  for (auto F : Funcs)
    F->eraseFromParent();
=======
>>>>>>> c030f2e9
}

} // namespace

int main(int argc, char **argv) {
  sys::PrintStackTraceOnErrorSignal(argv[0]);
  PrettyStackTraceProgram X(argc, argv);
  EnableDebugBuffering = true;
  llvm_shutdown_obj llvm_shutdown; // Call llvm_shutdown() on exit.
  LLVMContext Context;

  string Usage =
      R"EOF(Alive2 simple generative fuzzer:
version )EOF";
  Usage += alive_version;
  Usage += R"EOF(
see quick-fuzz --version for LLVM version info,

This program stress-tests LLVM and Alive2 by performing randomized
generation of LLVM functions, optimizing them, and then checking
refinement.

It currently contains two simple generators: "value," which generates
a single basic block containing integer operations, and "bb," which
exercises loop and control flow optimizations.

The recommended workflow is to run quick-fuzz until it finds an issue,
and then re-run with the same seed and also the --save-ir command line
option, in order to get a standalone test case that can then be
reduced using llvm-reduce.
)EOF";

  cl::HideUnrelatedOptions(alive_cmdargs);
  cl::ParseCommandLineOptions(argc, argv, Usage);

  unique_ptr<Cache> cache;
  unique_ptr<Module> MDummy;
#define ARGS_MODULE_VAR MDummy
#include "llvm_util/cmd_args_def.h"

  lifter::out = out;

  auto M1 = make_unique<Module>("M1", Context);

  optional<DataLayout> DL;
  optional<Triple> TT;
  if (opt_backend_tv) {
    const string DLStr{"e-m:e-i8:8:32-i16:16:32-i64:64-i128:128-n32:64-S128"};
    const string TTStr{"aarch64-linux-gnu"};
    DL.emplace(DLStr);
    TT.emplace(TTStr);
    M1->setDataLayout(DLStr);
    M1->setTargetTriple(TTStr);
  } else {
    DL.emplace(M1->getDataLayout());
    TT.emplace(M1->getTargetTriple());
  }
  TargetLibraryInfoWrapperPass TLI(TT.value());

  llvm_util::initializer llvm_util_init(*out, DL.value());
  smt::smt_initializer smt_init;
  Verifier verifier(TLI, smt_init, *out);
  verifier.quiet = opt_quiet;
  verifier.always_verify = opt_always_verify;
  verifier.print_dot = opt_print_dot;
  verifier.bidirectional = opt_bidirectional;

  function<unique_ptr<Fuzzer>(Module &, long)> makeFuzzer;
  if (opt_fuzzer == "value") {
    makeFuzzer = [](Module &M, long seed) {
      return make_unique<ValueFuzzer>(M, seed);
    };
  } else if (opt_fuzzer == "bb") {
    makeFuzzer = [](Module &M, long seed) {
      return make_unique<BBFuzzer>(M, seed);
    };
  } else {
    *out << "Available fuzzers are \"value\" and \"bb\".\n\n";
    exit(-1);
  }

  mt19937_64 Rand((opt_rand_seed == 0) ? random_device{}() : opt_rand_seed);
  uniform_int_distribution<unsigned long> Dist(
      0, numeric_limits<unsigned long>::max());

  for (int rep = 0; rep < opt_num_reps; ++rep) {
<<<<<<< HEAD
    auto F = makeFuzzer(*M1.get(), Dist(Rand));
    F->go();

    if (verifyModule(*M1.get(), &errs()))
=======
    auto F = makeFuzzer(M1, Dist(Rand));
    F->go();

    if (verifyModule(M1, &errs()))
>>>>>>> c030f2e9
      report_fatal_error("Broken module found, this should not happen");

    if (opt_run_sroa) {
      auto err = optimize_module(M1.get(), "mem2reg");
      assert(err.empty());
    }

    if (opt_run_dce) {
      auto err = optimize_module(M1.get(), "adce");
      assert(err.empty());
    }

    if (opt_save_ir) {
      stringstream output_fn;
      output_fn << "file_" << rep << ".bc";
      *out << "saving IR as '" << output_fn.str() << "'\n";
      error_code EC;
      raw_fd_ostream output_file(output_fn.str(), EC);
      if (EC)
        report_fatal_error("Couldn't open output file, exiting");
      WriteBitcodeToFile(*M1.get(), output_file);
    }

    if (opt_print_ir || opt_backend_tv) {
      out->flush();
      outs() << "------------------------------------------------------\n\n";
      M1.get()->print(outs(), nullptr);
      outs() << "------------------------------------------------------\n\n";
      outs().flush();
    }

    if (opt_skip_alive)
      continue;

    if (opt_backend_tv) {
      llvm::Function *srcFn = nullptr;
      for (auto &F : *M1.get()) {
	if (F.isDeclaration())
	  continue;
	srcFn = &F;
      }
      assert(srcFn != nullptr);
      doit(M1.get(), srcFn, verifier);
    } else {
      unique_ptr<Module> M2 = CloneModule(*M1.get());
      auto err = optimize_module(M2.get(), optPass);
      if (!err.empty()) {
	*out << "Error parsing list of LLVM passes: " << err << '\n';
	return -1;
      }

<<<<<<< HEAD
      auto *F1 = M1->getFunction("f");
      auto *F2 = M2->getFunction("f");
      assert(F1 && F2);

      // this is a hack but a useful one. attribute inference sets these
      // and then we always fail Alive's syntactic equality check. so we
      // just go ahead and (soundly) drop them by hand.
      F2->removeFnAttr(Attribute::NoFree);
      F2->removeFnAttr(Attribute::Memory);
      F2->removeFnAttr(Attribute::WillReturn);

      if (!verifier.compareFunctions(*F1, *F2))
	if (opt_error_fatal)
	  goto end;

      F1->eraseFromParent();
      vector<Function *> Funcs;
      for (auto &F : *M1)
        Funcs.push_back(&F);
      for (auto F : Funcs)
        F->eraseFromParent();
    }
=======
    F1->eraseFromParent();
    vector<Function *> Funcs;
    for (auto &F : M1)
      Funcs.push_back(&F);
    for (auto F : Funcs)
      F->eraseFromParent();
>>>>>>> c030f2e9
  }

  *out << "Summary:\n"
          "  "
       << verifier.num_correct
       << " correct transformations\n"
          "  "
       << verifier.num_unsound
       << " incorrect transformations\n"
          "  "
       << verifier.num_failed
       << " failed-to-prove transformations\n"
          "  "
       << verifier.num_errors << " Alive2 errors\n";

end:
  if (opt_smt_stats)
    smt::solver_print_stats(*out);

  return 0;
}<|MERGE_RESOLUTION|>--- conflicted
+++ resolved
@@ -522,7 +522,6 @@
       assert(false);
     }
   }
-<<<<<<< HEAD
 
   Value *genUnaryIntrinsic(Type *Ty) {
     auto *M = BB->getModule();
@@ -560,44 +559,6 @@
     vector<Value *> Args = {Arg};
     if (Op == Intrinsic::abs || Op == Intrinsic::ctlz || Op == Intrinsic::cttz)
       Args.push_back(ConstantInt::get(Type::getInt1Ty(Ctx), C.flip() ? 1 : 0));
-=======
-
-  Value *genUnaryIntrinsic(Type *Ty) {
-    auto *M = BB->getModule();
-    auto *Arg = getVal(Ty);
-
-    Intrinsic::ID Op;
-  again:
-    switch (C.choose(6)) {
-    case 0:
-      Op = Intrinsic::abs;
-      break;
-    case 1:
-      Op = Intrinsic::bitreverse;
-      break;
-    case 2:
-      if ((Ty->getIntegerBitWidth() % 16) != 0)
-        goto again;
-      Op = Intrinsic::bswap;
-      break;
-    case 3:
-      Op = Intrinsic::ctpop;
-      break;
-    case 4:
-      Op = Intrinsic::ctlz;
-      break;
-    case 5:
-      Op = Intrinsic::cttz;
-      break;
-    default:
-      assert(false);
-    }
-
-    vector<Value *> Args = {Arg};
-    if (Op == Intrinsic::abs || Op == Intrinsic::ctlz || Op == Intrinsic::cttz)
-      Args.push_back(ConstantInt::get(Type::getInt1Ty(Ctx), C.flip() ? 1 : 0));
-
->>>>>>> c030f2e9
     auto Decl = Intrinsic::getDeclaration(M, Op, Ty);
     auto *I = CallInst::Create(Decl, Args, "", BB);
     return I;
@@ -756,11 +717,7 @@
   for (int i = 0; i < NumIntParams; ++i) {
     auto *origTy = Type::getIntNTy(Ctx, VG->getWidth());
     auto *realTy =
-<<<<<<< HEAD
-        true ? (Type *)origTy : (Type *)PointerType::get(Ctx, 0);
-=======
-        C->flip() ? (Type *)origTy : (Type *)PointerType::get(Ctx, 0);
->>>>>>> c030f2e9
+      true ? (Type *)origTy : (Type *)PointerType::get(Ctx, 0);
     ParamsRealTy.push_back(origTy);
     ParamsTy.push_back(realTy);
   }
@@ -939,7 +896,6 @@
       assert(false);
     }
   }
-<<<<<<< HEAD
 }
 
 void doit(llvm::Module *M1, llvm::Function *srcFn, Verifier &verifier) {
@@ -975,8 +931,6 @@
     Funcs.push_back(&F);
   for (auto F : Funcs)
     F->eraseFromParent();
-=======
->>>>>>> c030f2e9
 }
 
 } // namespace
@@ -1063,17 +1017,10 @@
       0, numeric_limits<unsigned long>::max());
 
   for (int rep = 0; rep < opt_num_reps; ++rep) {
-<<<<<<< HEAD
     auto F = makeFuzzer(*M1.get(), Dist(Rand));
     F->go();
 
     if (verifyModule(*M1.get(), &errs()))
-=======
-    auto F = makeFuzzer(M1, Dist(Rand));
-    F->go();
-
-    if (verifyModule(M1, &errs()))
->>>>>>> c030f2e9
       report_fatal_error("Broken module found, this should not happen");
 
     if (opt_run_sroa) {
@@ -1125,7 +1072,6 @@
 	return -1;
       }
 
-<<<<<<< HEAD
       auto *F1 = M1->getFunction("f");
       auto *F2 = M2->getFunction("f");
       assert(F1 && F2);
@@ -1148,14 +1094,6 @@
       for (auto F : Funcs)
         F->eraseFromParent();
     }
-=======
-    F1->eraseFromParent();
-    vector<Function *> Funcs;
-    for (auto &F : M1)
-      Funcs.push_back(&F);
-    for (auto F : Funcs)
-      F->eraseFromParent();
->>>>>>> c030f2e9
   }
 
   *out << "Summary:\n"
