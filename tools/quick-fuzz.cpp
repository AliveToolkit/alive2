--- conflicted
+++ resolved
@@ -960,7 +960,6 @@
 #include "llvm_util/cmd_args_def.h"
 
   lifter::out = out;
-<<<<<<< HEAD
 
   auto M1 = make_unique<Module>("M1", Context);
 
@@ -979,26 +978,6 @@
   }
   TargetLibraryInfoWrapperPass TLI(TT.value());
 
-=======
-
-  auto M1 = make_unique<Module>("M1", Context);
-
-  optional<DataLayout> DL;
-  optional<Triple> TT;
-  if (opt_backend_tv) {
-    const string DLStr{"e-m:e-i8:8:32-i16:16:32-i64:64-i128:128-n32:64-S128"};
-    const string TTStr{"aarch64-linux-gnu"};
-    DL.emplace(DLStr);
-    TT.emplace(TTStr);
-    M1->setDataLayout(DLStr);
-    M1->setTargetTriple(TTStr);
-  } else {
-    DL.emplace(M1->getDataLayout());
-    TT.emplace(M1->getTargetTriple());
-  }
-  TargetLibraryInfoWrapperPass TLI(TT.value());
-
->>>>>>> 91d6d11e
   llvm_util::initializer llvm_util_init(*out, DL.value());
   smt::smt_initializer smt_init;
   Verifier verifier(TLI, smt_init, *out);
