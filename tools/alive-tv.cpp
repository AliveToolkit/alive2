--- conflicted
+++ resolved
@@ -1,7 +1,6 @@
 // Copyright (c) 2018-present The Alive2 Authors.
 // Distributed under the MIT license that can be found in the LICENSE file.
 
-#include "backend_tv/mc.h"
 #include "cache/cache.h"
 #include "llvm_util/compare.h"
 #include "llvm_util/llvm2alive.h"
@@ -19,7 +18,6 @@
 #include "llvm/IR/Function.h"
 #include "llvm/IR/Module.h"
 #include "llvm/IR/LegacyPassManager.h"
-#include "llvm/IR/Verifier.h"
 #include "llvm/IRReader/IRReader.h"
 #include "llvm/Passes/PassBuilder.h"
 #include "llvm/Support/PrettyStackTrace.h"
@@ -59,7 +57,7 @@
   llvm::cl::desc("Name of src function (without @)"),
   llvm::cl::cat(alive_cmdargs), llvm::cl::init("src"));
 
-llvm::cl::opt<std::string> opt_tgt_fn(LLVM_ARGS_PREFIX "tgt-fn",
+llvm::cl::opt<std::string> opt_tgt_fn(LLVM_ARGS_PREFIX"tgt-fn",
   llvm::cl::desc("Name of tgt function (without @)"),
   llvm::cl::cat(alive_cmdargs), llvm::cl::init("tgt"));
 
@@ -71,20 +69,6 @@
                            "https://llvm.org/docs/NewPassManager.html#invoking-opt"),
             llvm::cl::cat(alive_cmdargs), llvm::cl::init("O2"));
 
-llvm::cl::opt<bool> opt_backend_tv(
-    LLVM_ARGS_PREFIX "backend-tv",
-    llvm::cl::desc("Verify operation of a backend (default=false)"),
-    llvm::cl::init(false), llvm::cl::cat(alive_cmdargs));
-
-llvm::cl::opt<bool> opt_asm_only(
-    "asm-only",
-    llvm::cl::desc("Only generate assembly and exit (default=false)"),
-    llvm::cl::init(false), llvm::cl::cat(alive_cmdargs));
-
-llvm::cl::opt<bool> asm_input(
-    "asm-input",
-    llvm::cl::desc("use 2nd positional argument as asm input (default=false)"),
-    llvm::cl::init(false), llvm::cl::cat(alive_cmdargs));
 
 llvm::ExitOnError ExitOnErr;
 
@@ -92,7 +76,7 @@
 std::unique_ptr<llvm::Module> openInputFile(llvm::LLVMContext &Context,
                                             const string &InputFilename) {
   auto MB =
-      ExitOnErr(errorOrToExpected(llvm::MemoryBuffer::getFile(InputFilename)));
+    ExitOnErr(errorOrToExpected(llvm::MemoryBuffer::getFile(InputFilename)));
   llvm::SMDiagnostic Diag;
   auto M = getLazyIRModule(std::move(MB), Diag, Context,
                            /*ShouldLazyLoadMetadata=*/true);
@@ -104,227 +88,6 @@
   return M;
 }
 
-<<<<<<< HEAD
-optional<smt::smt_initializer> smt_init;
-unique_ptr<Cache> cache;
-
-struct Results {
-  Transform t;
-  string error;
-  Errors errs;
-  enum {
-    ERROR,
-    TYPE_CHECKER_FAILED,
-    SYNTACTIC_EQ,
-    CORRECT,
-    UNSOUND,
-    FAILED_TO_PROVE
-  } status;
-
-  static Results Error(string &&err) {
-    Results r;
-    r.status = ERROR;
-    r.error = std::move(err);
-    return r;
-  }
-};
-
-Results verify(llvm::Function &F1, llvm::Function &F2,
-               llvm::TargetLibraryInfoWrapperPass &TLI,
-               bool print_transform = false,
-               bool always_verify = false) {
-  auto fn1 = llvm2alive(F1, TLI.getTLI(F1), true);
-  if (!fn1)
-    return Results::Error("Could not translate '" + F1.getName().str() +
-                          "' to Alive IR\n");
-
-  auto fn2 = llvm2alive(F2, TLI.getTLI(F2), false, fn1->getGlobalVarNames());
-  if (!fn2)
-    return Results::Error("Could not translate '" + F2.getName().str() +
-                          "' to Alive IR\n");
-
-  Results r;
-  r.t.src = std::move(*fn1);
-  r.t.tgt = std::move(*fn2);
-
-  if (!always_verify) {
-    stringstream ss1, ss2;
-    r.t.src.print(ss1);
-    r.t.tgt.print(ss2);
-    if (std::move(ss1).str() == std::move(ss2).str()) {
-      if (print_transform)
-        r.t.print(*out, {});
-      r.status = Results::SYNTACTIC_EQ;
-      return r;
-    }
-  }
-
-  smt_init->reset();
-  r.t.preprocess();
-  TransformVerify verifier(r.t, false);
-
-  if (print_transform)
-    r.t.print(*out, {});
-
-  {
-    auto types = verifier.getTypings();
-    if (!types) {
-      r.status = Results::TYPE_CHECKER_FAILED;
-      return r;
-    }
-    assert(types.hasSingleTyping());
-  }
-
-  r.errs = verifier.verify();
-  if (r.errs) {
-    r.status = r.errs.isUnsound() ? Results::UNSOUND : Results::FAILED_TO_PROVE;
-  } else {
-    r.status = Results::CORRECT;
-  }
-  return r;
-}
-
-// Perform verification on two alive functions
-// FIXME get rid of this
-Results backend_verify(llvm::Function &llvm_fn1,
-                       llvm::Function &llvm_fn2,
-                       llvm::TargetLibraryInfoWrapperPass &TLI,
-                       bool print_transform = false,
-                       bool always_verify = false) {
-  auto fn1 = llvm2alive(llvm_fn1, TLI.getTLI(llvm_fn1), false);
-  if (!fn1)
-    return Results::Error("Could not translate '" + llvm_fn1.getName().str() +
-                          "' to Alive IR\n");
-
-  auto fn2 = llvm2alive(llvm_fn2, TLI.getTLI(llvm_fn2), false);
-  if (!fn2)
-    return Results::Error("Could not translate '" + llvm_fn2.getName().str() +
-                          "' to Alive IR\n");
-
-  Results r;
-  r.t.src = std::move(*fn1);
-  r.t.tgt = std::move(*fn2);
-
-  if (!always_verify) {
-    stringstream ss1, ss2;
-    r.t.src.print(ss1);
-    r.t.tgt.print(ss2);
-    if (ss1.str() == ss2.str()) {
-      if (print_transform)
-        r.t.print(*out, {});
-      r.status = Results::SYNTACTIC_EQ;
-      return r;
-    }
-  }
-
-  smt_init->reset();
-  r.t.preprocess();
-  TransformVerify verifier(r.t, false);
-  if (print_transform)
-    r.t.print(*out, {});
-
-  {
-    auto types = verifier.getTypings();
-    if (!types) {
-      r.status = Results::TYPE_CHECKER_FAILED;
-      return r;
-    }
-    assert(types.hasSingleTyping());
-  }
-
-  r.errs = verifier.verify();
-  if (r.errs) {
-    r.status = r.errs.isUnsound() ? Results::UNSOUND : Results::FAILED_TO_PROVE;
-  } else {
-    r.status = Results::CORRECT;
-  }
-  return r;
-}
-
-unsigned num_correct = 0;
-unsigned num_unsound = 0;
-unsigned num_failed = 0;
-unsigned num_errors = 0;
-
-bool compareFunctions(llvm::Function &F1, llvm::Function &F2,
-                      llvm::TargetLibraryInfoWrapperPass &TLI) {
-  auto r = verify(F1, F2, TLI, !opt_quiet, opt_always_verify);
-  if (r.status == Results::ERROR) {
-    *out << "ERROR: " << r.error;
-    ++num_errors;
-    return true;
-  }
-
-  if (opt_print_dot) {
-    r.t.src.writeDot("src");
-    r.t.tgt.writeDot("tgt");
-  }
-
-  switch (r.status) {
-  case Results::ERROR:
-    UNREACHABLE();
-    break;
-
-  case Results::SYNTACTIC_EQ:
-    *out << "Transformation seems to be correct! (syntactically equal)\n\n";
-    ++num_correct;
-    break;
-
-  case Results::CORRECT:
-    *out << "Transformation seems to be correct!\n\n";
-    ++num_correct;
-    break;
-
-  case Results::TYPE_CHECKER_FAILED:
-    *out << "Transformation doesn't verify!\n"
-            "ERROR: program doesn't type check!\n\n";
-    ++num_errors;
-    return true;
-
-  case Results::UNSOUND:
-    *out << "Transformation doesn't verify!\n\n";
-    if (!opt_quiet)
-      *out << r.errs << endl;
-    ++num_unsound;
-    return false;
-
-  case Results::FAILED_TO_PROVE:
-    *out << r.errs << endl;
-    ++num_failed;
-    return true;
-  }
-
-  if (opt_bidirectional) {
-    r = verify(F2, F1, TLI, false, opt_always_verify);
-    switch (r.status) {
-    case Results::ERROR:
-    case Results::TYPE_CHECKER_FAILED:
-      UNREACHABLE();
-      break;
-
-    case Results::SYNTACTIC_EQ:
-    case Results::CORRECT:
-      *out << "These functions seem to be equivalent!\n\n";
-      return true;
-
-    case Results::FAILED_TO_PROVE:
-      *out << "Failed to verify the reverse transformation\n\n";
-      if (!opt_quiet)
-        *out << r.errs << endl;
-      return true;
-
-    case Results::UNSOUND:
-      *out << "Reverse transformation doesn't verify!\n\n";
-      if (!opt_quiet)
-        *out << r.errs << endl;
-      return false;
-    }
-  }
-  return true;
-}
-
-=======
->>>>>>> 18754841
 llvm::Function *findFunction(llvm::Module &M, const string &FName) {
   for (auto &F : M) {
     if (F.isDeclaration())
@@ -335,18 +98,17 @@
   }
   return 0;
 }
-
-<<<<<<< HEAD
-} // namespace
-=======
+}
+
 unique_ptr<Cache> cache;
->>>>>>> 18754841
-
-void bitcodeTV() {
+
+int main(int argc, char **argv) {
+  llvm::sys::PrintStackTraceOnErrorSignal(argv[0]);
+  llvm::PrettyStackTraceProgram X(argc, argv);
+  llvm::EnableDebugBuffering = true;
+  llvm::llvm_shutdown_obj llvm_shutdown; // Call llvm_shutdown() on exit.
   llvm::LLVMContext Context;
   unsigned M1_anon_count = 0;
-<<<<<<< HEAD
-=======
 
   std::string Usage =
       R"EOF(Alive2 stand-alone translation validator:
@@ -377,15 +139,14 @@
   llvm::cl::HideUnrelatedOptions(alive_cmdargs);
   llvm::cl::ParseCommandLineOptions(argc, argv, Usage);
 
->>>>>>> 18754841
   auto M1 = openInputFile(Context, opt_file1);
   if (!M1.get()) {
     cerr << "Could not read bitcode from '" << opt_file1 << "'\n";
-    exit(-1);
+    return -1;
   }
 
 #define ARGS_MODULE_VAR M1
-#include "llvm_util/cmd_args_def.h"
+# include "llvm_util/cmd_args_def.h"
 
   auto &DL = M1.get()->getDataLayout();
   llvm::Triple targetTriple(M1.get()->getTargetTriple());
@@ -404,28 +165,27 @@
     auto SRC = findFunction(*M1, opt_src_fn);
     auto TGT = findFunction(*M1, opt_tgt_fn);
     if (SRC && TGT) {
-<<<<<<< HEAD
-      compareFunctions(*SRC, *TGT, TLI);
-      return;
-=======
       verifier.compareFunctions(*SRC, *TGT);
       goto end;
->>>>>>> 18754841
     } else {
       M2 = CloneModule(*M1);
-      optimize_module(M2.get(), optPass);
+      auto err = optimize_module(M2.get(), optPass);
+      if (!err.empty()) {
+        *out << "Error parsing list of LLVM passes: " << err << '\n';
+        return -1;
+      }
     }
   } else {
     M2 = openInputFile(Context, opt_file2);
     if (!M2.get()) {
       *out << "Could not read bitcode from '" << opt_file2 << "'\n";
-      exit(-1);
+      return -1;
     }
   }
 
   if (M1.get()->getTargetTriple() != M2.get()->getTargetTriple()) {
     *out << "Modules have different target triples\n";
-    exit(-1);
+    return -1;
   }
 
   // FIXME: quadratic, may not be suitable for very large modules
@@ -447,225 +207,19 @@
           (F1.getName() == F2.getName())) {
         if (!verifier.compareFunctions(F1, F2))
           if (opt_error_fatal)
-            return;
+            goto end;
         break;
       }
     }
   }
-}
-
-bool backendTV() {
-  if (asm_input) {
-    if (opt_file2.empty()) {
-      cerr << "Missing asm input file" << endl;
-      exit(-1);
-    }
-    cout << "Using file " << opt_file2 << " as asm input" << endl;
-    // exit(-1);
-  }
-
-  llvm::LLVMContext Context;
-  auto M1 = openInputFile(Context, opt_file1);
-  if (!M1.get()) {
-    cerr << "Could not read bitcode from '" << opt_file1 << "'\n";
-    exit(-1);
-  }
-
-#define ARGS_MODULE_VAR M1
-#include "llvm_util/cmd_args_def.h"
-
-  // FIXME: For now, we're hardcoding the target triple
-  M1.get()->setDataLayout(
-      "e-m:e-i8:8:32-i16:16:32-i64:64-i128:128-n32:64-S128");
-  auto &DL = M1.get()->getDataLayout();
-  llvm::Triple targetTriple(M1.get()->getTargetTriple());
-  llvm::TargetLibraryInfoWrapperPass TLI(targetTriple);
-
-  llvm_util::initializer llvm_util_init(*out, DL);
-  smt_init.emplace();
-
-  unsigned f_def_cnt = 0;
-  for (auto &F : *M1.get()) {
-    if (F.isDeclaration())
-      continue;
-    f_def_cnt++;
-  }
-
-  // FIXME: temporarily here to pass tests with multiple functions in the VM
-  // test cases
-  if (f_def_cnt != 1) {
-    cout << "defined functions = " << M1.get()->getFunctionList().size()
-         << "\n";
-    cout << "Transformation seems to be correct!\n\n";
-    ++num_correct;
-    return false;
-  }
-
-  // Only try to verify the first function in the module
-  llvm::Function *Func = nullptr;
-  for (auto &F : *M1.get()) {
-    if (F.isDeclaration())
-      continue;
-    if (!func_names.empty() && !func_names.count(F.getName().str()))
-      continue;
-    Func = &F;
-    break;
-  }
-  assert(Func);
-
-  std::unique_ptr<llvm::Module> M2 = std::make_unique<llvm::Module>("M2", Context);
-  M2->setDataLayout(M1.get()->getDataLayout());
-  M2->setTargetTriple(M1.get()->getTargetTriple());
-
-  auto [srcFn, armFn] = lift_func(*M1.get(), *M2.get(), asm_input, opt_file2, opt_asm_only, Func);
-
-  assert(srcFn);
-
-  // lift_func rewrites srcFn and deletes it, let's make sure not to
-  // keep using the obsolete ptr
-  Func = nullptr;
-
-  // FIXME can this happen?
-  if (!armFn)
-    llvm::report_fatal_error("could not lift function");
-  llvm::outs() << "\n----------alive-lift-arm-target----------\n";
-
-  assert(srcFn->getParent() == M1.get());  
-  if (llvm::verifyModule(*M1.get())) {
-    llvm::errs() << "Error: source module failed verification. This shouldn't happen.\n";
-    abort();
-  }
-
-  assert(armFn->getParent() == M2.get());
-  if (llvm::verifyModule(*M2.get())) {
-    llvm::errs() << "Error: lifted module failed verification. This shouldn't happen.\n";
-    abort();
-  }
-
-  M2->print(llvm::outs(), nullptr);
-
-  cout << "llvm optimizer says: " << optimize_module(M2.get(), "Oz");
-  
-  if (llvm::verifyModule(*M2.get())) {
-    llvm::errs() << "Error: lifted, optimized module failed verification. This shouldn't happen.\n";
-    abort();
-  }
-
-  M2->print(llvm::outs(), nullptr);
-
-  auto r = backend_verify(*srcFn, *armFn, TLI, true);
-
-  // cout << "exiting for valgrind\n";
-  // return false;
-  if (r.status == Results::ERROR) {
-    *out << "ERROR: " << r.error;
-    ++num_errors;
-    return true;
-  }
-
-  if (opt_print_dot) {
-    r.t.src.writeDot("src");
-    r.t.tgt.writeDot("tgt");
-  }
-
-  switch (r.status) {
-  case Results::ERROR:
-    UNREACHABLE();
-    break;
-
-  case Results::SYNTACTIC_EQ:
-    *out << "Transformation seems to be correct! (syntactically equal)\n\n";
-    ++num_correct;
-    break;
-
-  case Results::CORRECT:
-    *out << "Transformation seems to be correct!\n\n";
-    ++num_correct;
-    break;
-
-  case Results::TYPE_CHECKER_FAILED:
-    *out << "Transformation doesn't verify!\n"
-            "ERROR: program doesn't type check!\n\n";
-    ++num_errors;
-    return true;
-
-  case Results::UNSOUND:
-    *out << "Transformation doesn't verify!\n\n";
-    if (!opt_quiet)
-      *out << r.errs << endl;
-    ++num_unsound;
-    return false;
-
-  case Results::FAILED_TO_PROVE:
-    *out << r.errs << endl;
-    ++num_failed;
-    return true;
-  }
-  return false;
-}
-
-int main(int argc, char **argv) {
-  llvm::sys::PrintStackTraceOnErrorSignal(argv[0]);
-  llvm::PrettyStackTraceProgram X(argc, argv);
-  llvm::EnableDebugBuffering = true;
-  llvm::llvm_shutdown_obj llvm_shutdown; // Call llvm_shutdown() on exit.
-
-  std::string Usage =
-      R"EOF(Alive2 stand-alone translation validator:
-version )EOF";
-  Usage += alive_version;
-  Usage += R"EOF(
-see alive-tv --version  for LLVM version info,
-
-This program takes either one or two LLVM IR files files as
-command-line arguments. Both .bc and .ll files are supported.
-
-If two files are provided, alive-tv checks that functions in the
-second file refine functions in the first file, matching up functions
-by name. Functions not found in both files are ignored. It is an error
-for a function to be found in both files unless they have the same
-signature.
-
-If one file is provided, there are two possibilities. If the file
-contains a function called "src" and also a function called "tgt",
-then alive-tv will determine whether src is refined by tgt. It is an
-error if src and tgt do not have the same signature. Otherwise,
-alive-tv will optimize the entire module using an optimization
-pipeline similar to -O2, and then verify that functions in the
-optimized module refine those in the original one. This provides a
-convenient way to demonstrate an existing optimizer bug.
-)EOF";
-
-  llvm::cl::HideUnrelatedOptions(alive_cmdargs);
-  llvm::cl::ParseCommandLineOptions(argc, argv, Usage);
-
-  if (opt_backend_tv) {
-    backendTV(); // this is the function we use to perform arm translation
-                 // validation
-  } else {
-    bitcodeTV();
-  }
 
   *out << "Summary:\n"
-<<<<<<< HEAD
-          "  "
-       << num_correct
-       << " correct transformations\n"
-          "  "
-       << num_unsound
-       << " incorrect transformations\n"
-          "  "
-       << num_failed
-       << " failed-to-prove transformations\n"
-          "  "
-       << num_errors << " Alive2 errors\n";
-=======
           "  " << verifier.num_correct << " correct transformations\n"
           "  " << verifier.num_unsound << " incorrect transformations\n"
           "  " << verifier.num_failed  << " failed-to-prove transformations\n"
           "  " << verifier.num_errors << " Alive2 errors\n";
->>>>>>> 18754841
-
+
+end:
   if (opt_smt_stats)
     smt::solver_print_stats(*out);
 
